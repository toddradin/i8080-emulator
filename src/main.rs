--- conflicted
+++ resolved
@@ -33,7 +33,6 @@
 fn main() -> Result<(), std::io::Error> {
     let mut cpu = Cpu::new();
     match load_roms(&mut cpu.memory) {
-<<<<<<< HEAD
        Ok(_) => (),
        Err(error) => panic!("Problem opening the file: {:?}", error),
     }
@@ -77,7 +76,6 @@
         cpu.pc = next_pc; 
         canvas.present();
         thread::sleep(Duration::from_millis(16));
-=======
         Ok(_) => (),
         Err(error) => panic!("Problem opening the file: {:?}", error),
     }
@@ -95,7 +93,6 @@
             println!("{:#x?}", cpu.condition_codes);
             println!("{:#x?}\n", cpu.registers);
         }
->>>>>>> 310fe59b
     }
     
     Ok(())
