use crate::condition_codes::ConditionCodes;
use crate::instruction::{Instruction, Operand};
use crate::registers::Registers;

use std::process;

#[allow(dead_code)]
pub struct Cpu {
    pub registers: Registers,
    pub sp: u16,
    pub pc: u16,
    pub memory: [u8; 0xFFFF],
    pub condition_codes: ConditionCodes,
    interrupts_enabled: bool,
}

impl Cpu {
    pub fn new() -> Self {
        Cpu {
            registers: Registers::new(),
            sp: 0,
            pc: 0,
            memory: [0; 0xFFFF],
            condition_codes: Default::default(),
            interrupts_enabled: false,
        }
    }

    pub fn execute(&mut self, instruction: &Instruction) -> (u16, u8) {
        // Macro for unconditional instructions. This macro will call the
        // provided function name ($func) along with an address ($addr) if
        // provided. This will return a tuple of (next_pc, cycles).
        macro_rules! unconditional {
            ($func:ident, $addr:ident) => {
                (self.$func($addr), instruction.cycles())
            };
            ($func:ident) => {
                (self.$func(), instruction.cycles())
            };
        }

        // Macro for a conditional branch instruction. This macro will call the
        // provided function name ($func) along with an address ($addr). If
        // Some is returned from the function, the condition has been met. If
        // met, return a tuple with the returned address and the number of
        // cycles. Otherwise return a tuple with the pc incremented by the
        // instruction size and the number of cycles.
        macro_rules! conditional_branch {
            ($func:ident, $addr:ident) => {
                match self.$func($addr) {
                    None => (
                        self.pc.wrapping_add(instruction.size()),
                        instruction.cycles(),
                    ),
                    Some(next_pc) => (next_pc, instruction.cycles()),
                }
            };
        }

        // Macro for a conditional subroutine instruction. This macro will call
        // the provided function name ($func) along with an address ($addr) if
        // provided. If Some is returned from the function, the condition has
        // been met. If met, the instruction's higher cycle value is taken.
        // Otherwise, take the default instruction size. The higher value is
        // always the lower value + 6. Return a tuple with the next pc and the
        // number of cycles.
        macro_rules! conditional_subroutine {
            ($func:ident, $addr:ident) => {
                match self.$func($addr) {
                    None => (
                        self.pc.wrapping_add(instruction.size()),
                        instruction.cycles(),
                    ),
                    Some(next_pc) => (next_pc, instruction.cycles() + 6),
                }
            };
            ($func:ident) => {
                match self.$func() {
                    None => (
                        self.pc.wrapping_add(instruction.size()),
                        instruction.cycles(),
                    ),
                    Some(next_pc) => (next_pc, instruction.cycles() + 6),
                }
            };
        }

        // Macro for the arithmetic and logic unit (ALU) non immediate instruction.
        // This macro will call the provided function name ($func) along with an
        // operand ($operand). The operands accepted are either registers or memory
        // addresses. Match the operand to the cpu's register or memory location and
        // call the function. Return a tuple with the new pc and instruction cycles.
        macro_rules! alu_non_immediate {
            ($func:ident, $operand: ident) => {{
                let val = match $operand {
                    Operand::A => self.registers.a,
                    Operand::B => self.registers.b,
                    Operand::C => self.registers.c,
                    Operand::D => self.registers.d,
                    Operand::E => self.registers.e,
                    Operand::H => self.registers.h,
                    Operand::L => self.registers.l,
                    Operand::M => self.memory[self.registers.get_hl() as usize],
                    _ => panic!(
                        "{:#x?} only accepts registers or a memory location",
                        instruction
                    ),
                };
                self.$func(val);
                (
                    self.pc.wrapping_add(instruction.size()),
                    instruction.cycles(),
                )
            }};
        }

        // Macro for arithmetic and logic unit (ALU) immediate instructions.
        // This macro will call the provided function name ($func) along with a
        // memory address ($val) and return a tuple with the new pc and number
        // of cycles.
        macro_rules! alu_immediate {
            ($func:ident, $val: ident) => {{
                self.$func($val);
                (
                    self.pc.wrapping_add(instruction.size()),
                    instruction.cycles(),
                )
            }};
        }

        // Macro for the instructions that modify flags or registers (Rotate
        // and Special groups). This macro will call the provided function
        // name ($func) and return a tuple with the new pc and number of
        // cycles.
        macro_rules! flag_or_register_modify {
            ($func:ident, $dst: ident, $src: ident) => {{
                self.$func($dst, $src);
                (
                    self.pc.wrapping_add(instruction.size()),
                    instruction.cycles(),
                )
            }};
            ($func:ident, $addr: ident) => {{
                self.$func($addr);
                (
                    self.pc.wrapping_add(instruction.size()),
                    instruction.cycles(),
                )
            }};
            ($func:ident) => {{
                self.$func();
                (
                    self.pc.wrapping_add(instruction.size()),
                    instruction.cycles(),
                )
            }};
        }

        let (pc, cycles) = match *instruction {
            Instruction::NOP => (
                self.pc.wrapping_add(instruction.size()),
                instruction.cycles(),
            ),
            Instruction::JMP(addr) => unconditional!(jmp, addr),
            Instruction::JC(addr) => conditional_branch!(jc, addr),
            Instruction::JNC(addr) => conditional_branch!(jnc, addr),
            Instruction::JZ(addr) => conditional_branch!(jz, addr),
            Instruction::JNZ(addr) => conditional_branch!(jnz, addr),
            Instruction::JP(addr) => conditional_branch!(jp, addr),
            Instruction::JM(addr) => conditional_branch!(jm, addr),
            Instruction::JPE(addr) => conditional_branch!(jpe, addr),
            Instruction::JPO(addr) => conditional_branch!(jpo, addr),
            Instruction::PCHL => unconditional!(pchl),
            Instruction::CALL(addr) => unconditional!(call, addr),
            Instruction::CC(addr) => conditional_subroutine!(cc, addr),
            Instruction::CNC(addr) => conditional_subroutine!(cnc, addr),
            Instruction::CZ(addr) => conditional_subroutine!(cz, addr),
            Instruction::CNZ(addr) => conditional_subroutine!(cnz, addr),
            Instruction::CP(addr) => conditional_subroutine!(cp, addr),
            Instruction::CM(addr) => conditional_subroutine!(cm, addr),
            Instruction::CPE(addr) => conditional_subroutine!(cpe, addr),
            Instruction::CPO(addr) => conditional_subroutine!(cpo, addr),
            Instruction::RET => unconditional!(ret),
            Instruction::RC => conditional_subroutine!(rc),
            Instruction::RNC => conditional_subroutine!(rnc),
            Instruction::RZ => conditional_subroutine!(rz),
            Instruction::RNZ => conditional_subroutine!(rnz),
            Instruction::RP => conditional_subroutine!(rp),
            Instruction::RM => conditional_subroutine!(rm),
            Instruction::RPE => conditional_subroutine!(rpe),
            Instruction::RPO => conditional_subroutine!(rpo),
            Instruction::RST(addr) => unconditional!(rst, addr),
            Instruction::ANA(op) => alu_non_immediate!(ana, op),
            Instruction::XRA(op) => alu_non_immediate!(xra, op),
            Instruction::ORA(op) => alu_non_immediate!(ora, op),
            Instruction::CMP(op) => alu_non_immediate!(cmp, op),
            Instruction::ANI(val) => alu_immediate!(ani, val),
            Instruction::XRI(val) => alu_immediate!(xri, val),
            Instruction::ORI(val) => alu_immediate!(ori, val),
            Instruction::CPI(val) => alu_immediate!(cpi, val),
            Instruction::RLC => flag_or_register_modify!(rlc),
            Instruction::RRC => flag_or_register_modify!(rrc),
            Instruction::RAL => flag_or_register_modify!(ral),
            Instruction::RAR => flag_or_register_modify!(rar),
            Instruction::CMA => flag_or_register_modify!(cma),
            Instruction::STC => flag_or_register_modify!(stc),
            Instruction::CMC => flag_or_register_modify!(cmc),
            Instruction::DAA => flag_or_register_modify!(daa),
            Instruction::PUSH(op) => flag_or_register_modify!(push, op),
            Instruction::POP(op) => flag_or_register_modify!(pop, op),
            Instruction::EI => (
                self.pc.wrapping_add(instruction.size()),
                instruction.cycles(),
            ),
            Instruction::DI => (
                self.pc.wrapping_add(instruction.size()),
                instruction.cycles(),
            ),
            Instruction::HLT => (
                self.pc.wrapping_add(instruction.size()),
                instruction.cycles(),
            ),
            Instruction::IN(input) => (
                self.pc.wrapping_add(instruction.size()),
                instruction.cycles(),
            ),
            Instruction::OUT(output) => (
                self.pc.wrapping_add(instruction.size()),
                instruction.cycles(),
            ),
            Instruction::ADD(op) => alu_non_immediate!(add, op),
            Instruction::ADC(op) => alu_non_immediate!(adc, op),
            Instruction::SUB(op) => alu_non_immediate!(sub, op),
            Instruction::SBB(op) => alu_non_immediate!(sbb, op),
            Instruction::ADI(val) => alu_immediate!(adi, val),
            Instruction::ACI(val) => alu_immediate!(aci, val),
            Instruction::SUI(val) => alu_immediate!(sui, val),
            Instruction::SBI(val) => alu_immediate!(sbi, val),
            Instruction::INR(op) => flag_or_register_modify!(inr, op),
            Instruction::DCR(op) => flag_or_register_modify!(dcr, op),
            Instruction::MOV(dest, src) => flag_or_register_modify!(mov, dest, src),
            Instruction::MVI(dest, val) => flag_or_register_modify!(mvi, dest, val),
            Instruction::LXI(dest, val) => flag_or_register_modify!(lxi, dest, val),
            Instruction::STAX(reg) => flag_or_register_modify!(stax, reg),
            Instruction::LDAX(reg) => flag_or_register_modify!(ldax, reg),
            Instruction::STA(addr) => flag_or_register_modify!(sta, addr),
            Instruction::LDA(addr) => flag_or_register_modify!(lda, addr),
            Instruction::SHLD(addr) => flag_or_register_modify!(shld, addr),
            Instruction::LHLD(addr) => flag_or_register_modify!(lhld, addr),
            Instruction::XCHG => flag_or_register_modify!(xchg),
            Instruction::XTHL => flag_or_register_modify!(xthl),
            Instruction::SPHL => flag_or_register_modify!(sphl),
            Instruction::DAD(val) => flag_or_register_modify!(dad, val),
            Instruction::INX(reg) => flag_or_register_modify!(inx, reg),
            Instruction::DCX(reg) => flag_or_register_modify!(dcx, reg),
            _ => unimplemented!(
                "execute instruction {:#x?} has not yet been implemented",
                instruction
            ),
        };
        (pc, cycles)
    }
}

impl Cpu {
    // Unconditionally jump to the provided address. See jump(&self, addr).
    // Condition bits affected: None
    fn jmp(&self, addr: u16) -> u16 {
        self.jump(addr)
    }

    // Conditionally jump to the provided address if the carry flag is set. See
    // jump(&self, addr).
    // Condition bits affected: None
    fn jc(&self, addr: u16) -> Option<u16> {
        if self.condition_codes.carry {
            Some(self.jump(addr))
        } else {
            None
        }
    }

    // Conditionally jump to the provided address if the carry flag is not set.
    // See jump(&self, addr).
    // Condition bits affected: None
    fn jnc(&self, addr: u16) -> Option<u16> {
        if !self.condition_codes.carry {
            Some(self.jump(addr))
        } else {
            None
        }
    }

    // Conditionally jump to the provided address if the zero flag is set.
    // See jump(&self, addr).
    // Condition bits affected: None
    fn jz(&self, addr: u16) -> Option<u16> {
        if self.condition_codes.zero {
            Some(self.jump(addr))
        } else {
            None
        }
    }

    // Conditionally jump to the provided address if the zero flag is not set.
    // See jump(&self, addr).
    // Condition bits affected: None
    fn jnz(&self, addr: u16) -> Option<u16> {
        if !self.condition_codes.zero {
            Some(self.jump(addr))
        } else {
            None
        }
    }

    // Conditionally jump to the provided address if the sign flag is not set.
    // See jump(&self, addr).
    // Condition bits affected: None
    fn jp(&self, addr: u16) -> Option<u16> {
        if !self.condition_codes.sign {
            Some(self.jump(addr))
        } else {
            None
        }
    }

    // Conditionally jump to the provided address if the sign flag is set.
    // See jump(&self, addr).
    // Condition bits affected: None
    fn jm(&self, addr: u16) -> Option<u16> {
        if self.condition_codes.sign {
            Some(self.jump(addr))
        } else {
            None
        }
    }

    // Conditionally jump to the provided address if the parity flag is set.
    // See jump(&self, addr).
    // Condition bits affected: None
    fn jpe(&self, addr: u16) -> Option<u16> {
        if self.condition_codes.parity {
            Some(self.jump(addr))
        } else {
            None
        }
    }

    // Conditionally jump to the provided address if the parity flag is not set.
    // See jump(&self, addr).
    // Condition bits affected: None
    fn jpo(&self, addr: u16) -> Option<u16> {
        if !self.condition_codes.parity {
            Some(self.jump(addr))
        } else {
            None
        }
    }

    // All of the different jump commands will call this. Return the address as
    // the pc will be set to the returned value. See jump(&self, addr).
    // Condition bits affected: None
    fn jump(&self, addr: u16) -> u16 {
        addr
    }

    // Return the H & L register as they will be moved to the pc.
    // Condition bits affected: None
    fn pchl(&self) -> u16 {
        self.registers.get_hl()
    }

    // Conditionally call a subroutine if the carry flag is set. See
    // call(&mut, addr).
    // Condition bits affected: None
    fn cc(&mut self, addr: u16) -> Option<u16> {
        if self.condition_codes.carry {
            Some(self.call(addr))
        } else {
            None
        }
    }

    // Conditionally call a subroutine if the carry flag is not set. See
    // call(&mut, addr).
    // Condition bits affected: None
    fn cnc(&mut self, addr: u16) -> Option<u16> {
        if !self.condition_codes.carry {
            Some(self.call(addr))
        } else {
            None
        }
    }

    // Conditionally call a subroutine if the zero flag is set. See
    // call(&mut, addr).
    // Condition bits affected: None
    fn cz(&mut self, addr: u16) -> Option<u16> {
        if self.condition_codes.zero {
            Some(self.call(addr))
        } else {
            None
        }
    }

    // Conditionally call a subroutine if the zero flag is not set. See
    // call(&mut, addr).
    // Condition bits affected: None
    fn cnz(&mut self, addr: u16) -> Option<u16> {
        if !self.condition_codes.zero {
            Some(self.call(addr))
        } else {
            None
        }
    }

    // Conditionally call a subroutine if the sign flag is not set. See
    // call(&mut, addr).
    // Condition bits affected: None
    fn cp(&mut self, addr: u16) -> Option<u16> {
        if !self.condition_codes.sign {
            Some(self.call(addr))
        } else {
            None
        }
    }

    // Conditionally call a subroutine if the sign flag is set. See
    // call(&mut, addr).
    // Condition bits affected: None
    fn cm(&mut self, addr: u16) -> Option<u16> {
        if self.condition_codes.sign {
            Some(self.call(addr))
        } else {
            None
        }
    }

    // Conditionally call a subroutine if the parity flag is set. See
    // call(&mut, addr).
    // Condition bits affected: None
    fn cpe(&mut self, addr: u16) -> Option<u16> {
        if self.condition_codes.parity {
            Some(self.call(addr))
        } else {
            None
        }
    }

    // Conditionally call a subroutine if the parity flag is not set. See
    // call(&mut, addr).
    // Condition bits affected: None
    fn cpo(&mut self, addr: u16) -> Option<u16> {
        if !self.condition_codes.parity {
            Some(self.call(addr))
        } else {
            None
        }
    }

    // Call a subroutine. First, push a return address onto the stack and then
    // return the new address the pc will be set to.
    // Condition bits affected: None
    fn call(&mut self, addr: u16) -> u16 {
        let pc = self.pc;
        //note: Moved some of the push() code here to help keep that function cleaner
        //can be changed later if there are issues with it.
        //self.push(pc);
<<<<<<< HEAD
        self.memory[self.sp as usize -1] = (pc >> 8) as u8;
        self.memory[self.sp as usize -2] = pc as u8;
=======
        self.memory[self.sp as usize - 1] = pc as u8;
        self.memory[self.sp as usize - 2] = (pc >> 8) as u8;
>>>>>>> 680d37f3
        self.sp = self.sp.wrapping_sub(2);
        addr
    }

    // Conditionally call a return if the carry flag is set. See ret(&mut).
    // Condition bits affected: None
    fn rc(&mut self) -> Option<u16> {
        if self.condition_codes.carry {
            Some(self.ret())
        } else {
            None
        }
    }

    // Conditionally call a return if the carry flag is not set. See ret(&mut).
    // Condition bits affected: None
    fn rnc(&mut self) -> Option<u16> {
        if !self.condition_codes.carry {
            Some(self.ret())
        } else {
            None
        }
    }

    // Conditionally call a return if the zero flag is set. See ret(&mut).
    // Condition bits affected: None
    fn rz(&mut self) -> Option<u16> {
        if self.condition_codes.zero {
            Some(self.ret())
        } else {
            None
        }
    }

    // Conditionally call a return if the zero flag is not set. See ret(&mut).
    // Condition bits affected: None
    fn rnz(&mut self) -> Option<u16> {
        if !self.condition_codes.zero {
            Some(self.ret())
        } else {
            None
        }
    }

    // Conditionally call a return if the sign flag is not set. See ret(&mut).
    // Condition bits affected: None
    fn rp(&mut self) -> Option<u16> {
        if !self.condition_codes.sign {
            Some(self.ret())
        } else {
            None
        }
    }

    // Conditionally call a return if the sign flag is set. See ret(&mut).
    // Condition bits affected: None
    fn rm(&mut self) -> Option<u16> {
        if self.condition_codes.sign {
            Some(self.ret())
        } else {
            None
        }
    }

    // Conditionally call a return if the parity flag is set. See ret(&mut).
    // Condition bits affected: None
    fn rpe(&mut self) -> Option<u16> {
        if self.condition_codes.parity {
            Some(self.ret())
        } else {
            None
        }
    }

    // Conditionally call a return if the parity flag is not set. See ret(&mut).
    // Condition bits affected: None
    fn rpo(&mut self) -> Option<u16> {
        if !self.condition_codes.parity {
            Some(self.ret())
        } else {
            None
        }
    }

    // Unconditionally return from a subroutine, which pops an adress off the
    // stack.
    // Condition bits affected: None
    fn ret(&mut self) -> u16 {
        //note: Moved some of the push() code here to help keep that function cleaner
        //can be changed later if there are issues with it.
        //self.pop()
        let res =
            (self.memory[self.sp as usize] as u16) << 8 | self.memory[self.sp as usize + 1] as u16;
        self.sp = self.sp.wrapping_add(2);
        res
    }

    // Restart instruction. Pushes the pc onto the stack and returns a return
    // address.
    // Condition bits affected: None
    fn rst(&mut self, addr: u8) -> u16 {
        self.call(addr as u16)
    }

    // The contents of the specified register pair are saved in two bytes of
    // memory indicated by the stack pointer SP.
    // Condition bits affected: None
    fn push(&mut self, reg: Operand) {
        match reg {
            Operand::B => {
                let res = self.registers.get_bc();
<<<<<<< HEAD
                self.memory[self.sp as usize -1] = (res >> 8) as u8;
                self.memory[self.sp as usize -2] = res as u8;
=======
                self.memory[self.sp as usize - 1] = res as u8;
                self.memory[self.sp as usize - 2] = (res >> 8) as u8;
>>>>>>> 680d37f3
                self.sp = self.sp.wrapping_sub(2);
            }
            Operand::D => {
                let res = self.registers.get_de();
<<<<<<< HEAD
                self.memory[self.sp as usize -1] = (res >> 8) as u8;
                self.memory[self.sp as usize -2] = res as u8;
=======
                self.memory[self.sp as usize - 1] = res as u8;
                self.memory[self.sp as usize - 2] = (res >> 8) as u8;
>>>>>>> 680d37f3
                self.sp = self.sp.wrapping_sub(2);
            }
            Operand::H => {
                let res = self.registers.get_hl();
<<<<<<< HEAD
                self.memory[self.sp as usize -1] = (res >> 8) as u8;
                self.memory[self.sp as usize -2] = res as u8;
=======
                self.memory[self.sp as usize - 1] = res as u8;
                self.memory[self.sp as usize - 2] = (res >> 8) as u8;
>>>>>>> 680d37f3
                self.sp = self.sp.wrapping_sub(2);
            }
            Operand::PSW => {
                self.memory[self.sp as usize - 1] = self.registers.a;
                self.memory[self.sp as usize - 2] = self.condition_codes.flags_to_psw();
                self.sp = self.sp.wrapping_sub(2);
            }
            _ => {
                //TODO: write error message later
                unimplemented!();
            }
        };
    }

    // The contents of the specified register pair are restored from two
    // bytes of memory indicated by the stack pointer SP.
    // Condition bits affected: None
    fn pop(&mut self, reg: Operand) {
        match reg {
            Operand::B => {
                self.registers.c = self.memory[self.sp as usize];
                self.registers.b = self.memory[self.sp as usize + 1];
                self.sp = self.sp.wrapping_add(2);
            }
            Operand::D => {
                self.registers.e = self.memory[self.sp as usize];
                self.registers.d = self.memory[self.sp as usize + 1];
                self.sp = self.sp.wrapping_add(2);
            }
            Operand::H => {
                self.registers.l = self.memory[self.sp as usize];
                self.registers.h = self.memory[self.sp as usize + 1];
                self.sp = self.sp.wrapping_add(2);
            }
            Operand::PSW => {
                // self.registers.a = self.memory[self.sp as usize];
                self.registers.a = self.memory[self.sp as usize + 1];
                let res = self.memory[self.sp as usize];
                self.condition_codes.psw_to_flags(res);
                self.sp = self.sp.wrapping_add(2);
            }
            _ => {
                //TODO: write error message later
                unimplemented!();
            }
        };
    }

    // Double Add. The 16-bit number in the specified register pair is added to the
    // 16-bit number held in the H and L registers using two's complement arithmetic.
    // The result replaces the contents of the H and L registers.
    // Condition bits affected: Carry
    fn dad(&mut self, reg: Operand) {
        match reg {
            Operand::B => {
                let res = self.registers.get_bc();
                self.condition_codes
                    .set_carry((res + self.registers.get_hl()) > 0xFF);
                self.registers
                    .set_hl(res.wrapping_add(self.registers.get_hl()));
            }
            Operand::D => {
                let res = self.registers.get_de();
                self.condition_codes
                    .set_carry((res + self.registers.get_hl()) > 0xFF);
                self.registers
                    .set_hl(res.wrapping_add(self.registers.get_hl()));
            }
            Operand::H => {
                let res = self.registers.get_hl();
                self.condition_codes
                    .set_carry((res + self.registers.get_hl()) > 0xFF);
                self.registers
                    .set_hl(res.wrapping_add(self.registers.get_hl()));
            }
            Operand::SP => {
                let res = self.sp;
                self.condition_codes
                    .set_carry((res + self.registers.get_hl()) > 0xFF);
                self.registers
                    .set_hl(res.wrapping_add(self.registers.get_hl()));
            }
            _ => {
                //TODO: write error message later
                unimplemented!();
            }
        };
    }

    // Decrement Register Pair. The 16-bit number held in the specified
    // register pair is decremented by one.
    // Condition bits affected: None
    fn dcx(&mut self, reg: Operand) {
        match reg {
            Operand::B => {
                self.registers
                    .set_bc(self.registers.get_bc().wrapping_sub(1));
            }
            Operand::D => {
                self.registers
                    .set_de(self.registers.get_de().wrapping_sub(1));
            }
            Operand::H => {
                self.registers
                    .set_hl(self.registers.get_hl().wrapping_sub(1));
            }
            Operand::SP => {
                self.sp = self.sp.wrapping_sub(1);
            }
            _ => {
                //TODO: write error message later
                unimplemented!();
            }
        };
    }

    // Increment Register Pair. The 16-bit number held in the specified
    // register pair in incremented by one.
    // Condition bits affected: None
    fn inx(&mut self, reg: Operand) {
        match reg {
            Operand::B => {
                self.registers
                    .set_bc(self.registers.get_bc().wrapping_add(1));
            }
            Operand::D => {
                self.registers
                    .set_de(self.registers.get_de().wrapping_add(1));
            }
            Operand::H => {
                self.registers
                    .set_hl(self.registers.get_hl().wrapping_add(1));
            }
            Operand::SP => {
                self.sp = self.sp.wrapping_add(1);
            }
            _ => {
                //TODO: write error message later
                unimplemented!();
            }
        };
    }

    // Halt instruction
    // Emulator 101 says it may not be necessary to emulate and suggests exiting if encountered
    fn hlt(&self) {
        process::exit(1);
    }

    // IN: Input (in is a reserved keyword so 'fn input' is used instead)
    // An eight-bit data byte is read from input device number exp and replaces
    // the contents of the accumulator
    fn input(&self) { //IN is a reserved keyword
                      //TODO: for now doesn't do anything
                      //Emulator 101 says to revisit later
                      //http://www.emulator101.com/io-and-special-group.html
    }

    // OUT: Output (changed to 'fn output' to match 'input')
    // The contents of the accumulator are sent to output device number exp
    fn output(&self) { //OUT
                       //TODO: for now doesn't do anything
                       //Emulator 101 says to revisit later
                       //http://www.emulator101.com/io-and-special-group.html
    }

    // Enable Interrupts
    // Sets the interrupt flag
    fn ei(&mut self) {
        self.interrupts_enabled = true;
    }

    // Disable Interrupts
    // Clears the interrupt flag
    fn di(&mut self) {
        self.interrupts_enabled = false;
    }

    // No Operation
    // Execution proceeds with the next sequential instruction
    fn nop(&self) {}

    // Load SP From H and L
    fn sphl(&mut self) {
        self.sp = self.registers.get_hl();
    }

    // Exchange Stack
    fn xthl(&mut self) {
        let tmp_h = self.registers.h;
        let tmp_l = self.registers.l;

        self.registers.h = self.memory[self.sp as usize + 1];
        self.registers.l = self.memory[self.sp as usize];
        self.memory[self.sp as usize] = tmp_l;
        self.memory[self.sp as usize + 1] = tmp_h;
    }

    //fn rim(&self) {
    //  not used for Space Invaders
    //}

    //fn sim(&self) {
    //  not used for Space Invaders
    //}

    // The specified byte is logically ANDed bit by bit with the contents of
    // the accumulator. See and(&mut self, val).
    fn ana(&mut self, val: u8) {
        self.and(val)
    }

    // The specified byte is logically ANDed bit by bit with the contents of
    // the immediate address. See and(&mut self, val).
    fn ani(&mut self, val: u8) {
        self.and(val)
    }

    // The specified byte is EXCLUSIVE-ORed bit by bit with the contents of
    // the accumulator. See xra(&mut self, val).
    fn xra(&mut self, val: u8) {
        self.xor(val)
    }

    // The specified byte is EXCLUSIVE-ORed bit by bit with the contents of
    // the immediate address. See xra(&mut self, val).
    fn xri(&mut self, val: u8) {
        self.xor(val)
    }

    // The specified byte is logically ORed bit by bit with the contents of
    // the accumulator. See or(&mut self, val).
    fn ora(&mut self, val: u8) {
        self.or(val)
    }

    // The specified byte is logically ORed bit by bit with the contents of
    // the immediate address. See or(&mut self, val).
    fn ori(&mut self, val: u8) {
        self.or(val)
    }

    // The specified byte is compared with the contents of the accumulator. See
    // compare(&mut self, val).
    fn cmp(&mut self, val: u8) {
        self.compare(val)
    }

    // The specified byte is compared with the contents of the immediate
    // address. See compare(&mut self, val).
    fn cpi(&mut self, val: u8) {
        self.compare(val)
    }

    // The specified byte is logically ANDed bit by bit with the contents of
    // the accumulator or immediate address. The Carry bit is reset to zero.
    // Condition bits affected: Carry, Zero, Sign, Parity, Auxiliary Carry
    fn and(&mut self, val: u8) {
        // The 8080 logical AND instructions set the flag to reflect the
        // logical OR of bit 3 of the values involved in the AND operation.
        let aux_carry = ((self.registers.a | val) & 0x8) == 0x8;
        self.registers.a = self.registers.a & val;

        self.condition_codes.reset_carry();
        self.condition_codes.set_zero(self.registers.a);
        self.condition_codes.set_sign(self.registers.a);
        self.condition_codes.set_parity(self.registers.a);
        self.condition_codes.set_aux_carry(aux_carry);
    }

    // The specified byte is EXCLUSIVE-ORed bit by bit with the contents of
    // the accumulator or immediate address. The Carry and Auxiliary Carry bits
    // are reset.
    // Condition bits affected: Carry, Zero, Sign, Parity, Auxiliary Carry
    fn xor(&mut self, val: u8) {
        self.registers.a = self.registers.a ^ val;

        self.condition_codes.reset_carry();
        self.condition_codes.set_zero(self.registers.a);
        self.condition_codes.set_sign(self.registers.a);
        self.condition_codes.set_parity(self.registers.a);
        self.condition_codes.set_aux_carry(false);
    }

    // The specified byte is logically ORed bit by bit with the contents of the
    // accumulator or immediate address. The Carry and Auxiliary Carry bits are
    // reset.
    // Condition bits affected: Carry, Zero, Sign, Parity, Auxiliary Carry
    fn or(&mut self, val: u8) {
        self.registers.a = self.registers.a | val;

        self.condition_codes.reset_carry();
        self.condition_codes.set_zero(self.registers.a);
        self.condition_codes.set_sign(self.registers.a);
        self.condition_codes.set_parity(self.registers.a);
        self.condition_codes.set_aux_carry(false);
    }

    // The specified byte is compared to the contents of the accumulator. The
    // comparison is performed by internally subtracting the contents of REG
    // from the accumulator (leaving both unchanged) and setting the condition
    // bits according to the result. The Zero bit is set if the  quantities
    // are equal, and reset if they are unequal. Since a subtract operation is
    // performed, the Carry bit will be set if there is no carry out of bit 7,
    // indicating that the contents of REG are greater than the contents of
    // the accumulator, and reset otherwise.
    // Condition bits affected: Carry, Zero, Sign, Parity, Auxiliary Carry
    fn compare(&mut self, val: u8) {
        let val = self.registers.a.wrapping_sub(val);

        self.condition_codes.set_carry(self.registers.a < val);
        self.condition_codes.set_zero(self.registers.a);
        self.condition_codes.set_sign(self.registers.a);
        self.condition_codes.set_parity(self.registers.a);
        // Set aux_carry if the lower nibble of the accumulator is less than
        // the lower nibble of the value after subtraction.
        self.condition_codes
            .set_aux_carry((self.registers.a & 0xF) < (val & 0xF));
    }

    // Rotate the accumulator left. The Carry bit is set equal to the
    // high-order bit of the accumulator. The contents of the accumulator are
    // rotated one bit position to the left, with the high-order bit being
    // transferred to the low-order bit position of the accumulator.
    // Condition bits affected: Carry
    fn rlc(&mut self) {
        let carry = (self.registers.a & 0x80) >> 7;
        self.registers.a = self.registers.a << 1 | carry;
        self.condition_codes.carry = (self.registers.a & 0x1) > 0;
    }

    // Rotate the accumulator right. The carry bit is set equal to the
    // low-order bit of the accumulator. The contents of the accumulator are
    // rotated one bit position to the right, with the low-order bit being
    // transferred to the high-order bit position of the accumulator.
    // Condition bits affected: Carry
    fn rrc(&mut self) {
        let carry = (self.registers.a & 0x80) << 7;
        self.registers.a = self.registers.a >> 1 | carry;
        self.condition_codes.carry = (self.registers.a & 0x80) > 0;
    }

    // Rotate the accumulator left through carry. The contents of the
    // accumulator are rotated one bit position to the left. The high-order bit
    // of the accumulator replaces the Carry bit, while the Carry bit replaces
    // the high-order bit of the accumulator.
    // Condition bits affected: Carry
    fn ral(&mut self) {
        let carry_bit = if self.condition_codes.carry { 1 } else { 0 };
        let high_bit = self.registers.a & 0x80;
        self.registers.a = (self.registers.a << 1) | carry_bit;
        self.condition_codes.carry = high_bit == 0x80;
    }

    // Rotate the accumulator left through carry. The contents of the
    // accumulator are rotated one bit position to the right. The low-order bit
    // of the accumulator replaces the carry bit, while the carry bit replaces
    // the high-order bit of the accumulator.
    // Condition bits affected: Carry
    fn rar(&mut self) {
        let carry_bit = if self.condition_codes.carry { 1 } else { 0 };
        let low_bit = self.registers.a & 0x1;
        self.registers.a = (self.registers.a >> 1) | (carry_bit << 7);
        self.condition_codes.carry = low_bit == 0x1;
    }

    // Each bit of the contents of the accumulator is complemented (producing
    // the one's complement).
    // Condition bits affected: None
    fn cma(&mut self) {
        self.registers.a = !self.registers.a
    }

    // Set the carry bit is set to one.
    // Condition bits affected: Carry
    fn stc(&mut self) {
        self.condition_codes.carry = true
    }

    // Complement carry. If the Carry bit is not set, set it. If the Carry
    // bit is set, reset it.
    // Condition bits affected: Carry
    fn cmc(&mut self) {
        self.condition_codes.carry = !self.condition_codes.carry
    }

    // The eight-bit hexadecimal number in the accumulator is adjusted to form
    // two four-bit binary encoded digits.
    // Condition bits affected: Zero, Sign, Parity, Carry, Auxiliary Carry
    fn daa(&mut self) {
        // If the least significant four bits of the accumulator represents a
        // number greater than 9, or if the Auxiliary Carry bit is equal to
        // one, the accumulator is incremented by six. Otherwise, no
        // incrementing occurs. If a carry out of the least significant four
        // bits occurs, the Auxiliary Carry bit is set; otherwise it is reset.
        if (self.registers.a & 0x0F > 0x9) || self.condition_codes.aux_carry {
            let high_bit = self.registers.a & 0x8;
            self.registers.a = self.registers.a.wrapping_add(0x6);
            self.condition_codes.aux_carry = (self.registers.a & 0x8) < high_bit;
        }
        // If the most significant four bits of the accumulator now represent a
        // number greater than 9, or if the normal carry bit is equal to one,
        // the most significant four bits of the accumulator are incremented
        // by six. Otherwise, no incrementing occurs. If a carry out of the
        // most significant four bits occurs. the Carry bit is set; otherwise,
        // it is unaffected.
        if (self.registers.a & 0xF0 > 0x90) || self.condition_codes.carry {
            let high_bit = (self.registers.a >> 4) & 0x8;
            self.registers.a = self.registers.a.wrapping_add(0x60);
            if ((self.registers.a >> 4) & 0x8) < high_bit {
                self.condition_codes.set_carry(true);
            }
        }
        self.condition_codes.set_zero(self.registers.a);
        self.condition_codes.set_sign(self.registers.a);
        self.condition_codes.set_parity(self.registers.a);
    }

    // The specified byte is added to the contents of the accumulator.
    // Condition bits affected: Carry, Zero, Sign, Parity, Auxiliary Carry
    fn add(&mut self, val: u8) {
        let reg_a = self.registers.a;
        let res: u16 = (reg_a as u16).wrapping_add(val as u16);
        // put result in accumulator
        self.registers.a = res as u8;
        self.condition_codes.set_zero(res as u8);
        self.condition_codes.set_sign(res as u8);
        self.condition_codes.set_parity(res as u8);
        self.condition_codes.set_carry(res > 0xFF);
        self.condition_codes
            .set_aux_carry((reg_a & 0xF) + (val & 0xF) > 0xF);
    }

    // The specified register or memory byte is incremented by one.
    // Condition bits affected: Zero, Sign, Parity, Auxiliary Carry
    fn inr(&mut self, reg: Operand) {
        let res = match reg {
            Operand::A => {
                self.registers.a = self.registers.a.wrapping_add(1);
                self.registers.a
            }
            Operand::B => {
                self.registers.b = self.registers.b.wrapping_add(1);
                self.registers.b
            }
            Operand::C => {
                self.registers.c = self.registers.c.wrapping_add(1);
                self.registers.c
            }
            Operand::D => {
                self.registers.d = self.registers.d.wrapping_add(1);
                self.registers.d
            }
            Operand::E => {
                self.registers.e = self.registers.e.wrapping_add(1);
                self.registers.e
            }
            Operand::H => {
                self.registers.h = self.registers.h.wrapping_add(1);
                self.registers.h
            }
            Operand::L => {
                self.registers.l = self.registers.l.wrapping_add(1);
                self.registers.l
            }
            Operand::M => {
                let hl = self.registers.get_hl() as usize;
                self.memory[hl] = self.memory[hl].wrapping_add(1);
                self.memory[hl]
            }
            _ => panic!("INR only accepts registers or a memory location"),
        };
        // update flags
        self.condition_codes.set_zero(res);
        self.condition_codes.set_sign(res);
        self.condition_codes.set_parity(res);
        self.condition_codes.set_aux_carry((res & 0xF) == 0x0);
    }

    // The specified register or memory byte is decremented by one.
    // Condition bits affected: Zero, Sign, Parity, Auxiliary Carry
    fn dcr(&mut self, reg: Operand) {
        let res = match reg {
            Operand::A => {
                self.registers.a = self.registers.a.wrapping_sub(1);
                self.registers.a
            }
            Operand::B => {
                self.registers.b = self.registers.b.wrapping_sub(1);
                self.registers.b
            }
            Operand::C => {
                self.registers.c = self.registers.c.wrapping_sub(1);
                self.registers.c
            }
            Operand::D => {
                self.registers.d = self.registers.d.wrapping_sub(1);
                self.registers.d
            }
            Operand::E => {
                self.registers.e = self.registers.e.wrapping_sub(1);
                self.registers.e
            }
            Operand::H => {
                self.registers.h = self.registers.h.wrapping_sub(1);
                self.registers.h
            }
            Operand::L => {
                self.registers.l = self.registers.l.wrapping_sub(1);
                self.registers.l
            }
            Operand::M => {
                let location = self.registers.get_hl() as usize;
                self.memory[location] = self.memory[location].wrapping_sub(1);
                self.memory[location]
            }
            _ => panic!("DCR only accepts registers or a memory location"),
        };
        // update flags
        self.condition_codes.reset_carry();
        self.condition_codes.set_zero(res);
        self.condition_codes.set_sign(res);
        self.condition_codes.set_parity(res);
        self.condition_codes.set_aux_carry((res & 0xF) == 0xF);
    }

    // The specified byte plus the content of the Carry bit is added to the contents
    // of the accumulator.
    // Condition bits affected: Carry, Zero, Sign, Parity, Auxiliary Carry
    fn adc(&mut self, val: u8) {
        let reg_a = self.registers.a;
        let carry: u8 = if self.condition_codes.carry { 1 } else { 0 };
        let res = (reg_a as u16)
            .wrapping_add(val as u16)
            .wrapping_add(carry as u16);
        // put result in accumulator
        self.registers.a = res as u8;
        // update flags
        self.condition_codes.set_zero(res as u8);
        self.condition_codes.set_sign(res as u8);
        self.condition_codes.set_parity(res as u8);
        self.condition_codes.set_carry(res > 0xFF);
        self.condition_codes
            .set_aux_carry((reg_a & 0xF) + (val & 0xF) + (carry & 0xF) > 0xF);
    }

    // The specified byte is subtracted from the accumulator. If there is no carry
    // out of the high-order bit position, indicating that a borrow occurred, the
    // Carry bit is set; otherwise it is reset.
    // Condition bits affected: Carry, Zero, Sign, Parity, Auxiliary Carry
    fn sub(&mut self, val: u8) {
        let reg_a = self.registers.a;
        let res: u16 = (reg_a as u16).wrapping_sub(val as u16);
        // put result in accumulator
        self.registers.a = res as u8;
        // update flags
        self.condition_codes.set_zero(res as u8);
        self.condition_codes.set_sign(res as u8);
        self.condition_codes.set_parity(res as u8);
        self.condition_codes.set_carry(reg_a < val);
        self.condition_codes
            .set_aux_carry((reg_a as i8 & 0xF) - (val as i8 & 0xF) >= 0);
    }

    // The Carry bit is internally added to the contents of the specified byte. This
    // value is then subtracted from the accumulator.
    // Condition bits affected: Carry, Zero, Sign, Parity, Auxiliary Carry
    fn sbb(&mut self, val: u8) {
        let reg_a = self.registers.a;
        let borrow: u8 = if self.condition_codes.carry { 1 } else { 0 };
        let res: u16 = (reg_a as u16)
            .wrapping_sub(val as u16)
            .wrapping_sub(borrow as u16);
        // put result in accumulator
        self.registers.a = res as u8;
        // update flags
        self.condition_codes.set_zero(res as u8);
        self.condition_codes.set_sign(res as u8);
        self.condition_codes.set_parity(res as u8);
        self.condition_codes.set_carry(reg_a < val);
        self.condition_codes
            .set_aux_carry((reg_a as i8 & 0xF) - (val as i8 & 0xF - (borrow as i8)) >= 0);
    }

    // The byte of immediate data is added to the contents of the accumulator.
    // See add(&mut self, val);
    fn adi(&mut self, val: u8) {
        self.add(val);
    }

    // The byte of immediate data is added to the contents of the accumulator plus
    // the contents of the carry bit. See adc(&mut self, val);
    fn aci(&mut self, val: u8) {
        self.adc(val);
    }

    // The byte of immediate data is subtracted from the contents of the accumulator
    // See. sub(&mut self, val).
    fn sui(&mut self, val: u8) {
        self.sub(val);
    }

    // The Carry bit is internally added to the byte of immediate data. This value
    // is then subtracted from the accumulator. See sub(&mut self, val).
    fn sbi(&mut self, val: u8) {
        self.sbb(val);
    }

    // One byte of data is moved from the register specified by src (the source
    // register) to the register specified by dst (the destination register).
    // The data re- places the contents of the destination register; the source
    // remains unchanged.
    // Condition bits affected: None
    fn mov(&mut self, dest: Operand, src: Operand) {
        let src = match src {
            Operand::A => self.registers.a,
            Operand::B => self.registers.b,
            Operand::C => self.registers.c,
            Operand::D => self.registers.d,
            Operand::E => self.registers.e,
            Operand::H => self.registers.h,
            Operand::L => self.registers.l,
            Operand::M => self.memory[self.registers.get_hl() as usize],
            _ => panic!("MOV only accepts registers or a memory location",),
        };

        match dest {
            Operand::A => self.registers.a = src,
            Operand::B => self.registers.b = src,
            Operand::C => self.registers.c = src,
            Operand::D => self.registers.d = src,
            Operand::E => self.registers.e = src,
            Operand::H => self.registers.h = src,
            Operand::L => self.registers.l = src,
            Operand::M => self.memory[self.registers.get_hl() as usize] = src,
            _ => panic!("MOV only accepts registers or a memory location",),
        }
    }

    // The byte of immediate data is stored in the specified register or memory
    // byte.
    // Condition bits affected: None
    fn mvi(&mut self, dest: Operand, val: u8) {
        match dest {
            Operand::A => self.registers.a = val,
            Operand::B => self.registers.b = val,
            Operand::C => self.registers.c = val,
            Operand::D => self.registers.d = val,
            Operand::E => self.registers.e = val,
            Operand::H => self.registers.h = val,
            Operand::L => self.registers.l = val,
            Operand::M => self.memory[self.registers.get_hl() as usize] = val,
            _ => panic!("MVI only accepts registers or a memory location",),
        }
    }

    // The third byte of the instruction (the most significant 8 bits of the
    // 16-bit immediate data) is loaded into the first register of the
    // specified pair, while the second byte of the instruction (the least
    // significant 8 bits of the 16-bit immediate data) is loaded into the
    // second register of the specified pair. If SP is specified as the
    // register pair, the second byte of the instruction replaces the least
    // significant 8 bits of the stack pointer, while the third byte of the
    // instruction replaces the most significant 8 bits of the stack pointer.
    // Condition bits affected: None
    fn lxi(&mut self, dest: Operand, val: u16) {
        match dest {
            Operand::B => self.registers.set_bc(val),
            Operand::D => self.registers.set_de(val),
            Operand::H => self.registers.set_hl(val),
            Operand::SP => self.sp = val,
            _ => panic!("LXI only accepts B, D, H, or SP as destinations",),
        }
    }

    // The contents of the accumulator are stored in the memory location
    // addressed by registers B and C, or by registers D and E.
    // Condition bits affected: None
    fn stax(&mut self, reg: Operand) {
        match reg {
            Operand::B => self.memory[self.registers.get_bc() as usize] = self.registers.a,
            Operand::D => self.memory[self.registers.get_de() as usize] = self.registers.a,
            _ => panic!("STAX only accepts B and D as operands",),
        }
    }

    // The contents of the memory location addressed by registers B and C, or
    // by registers D and E, replace the contents of the accumulator.
    // Condition bits affected: None
    fn ldax(&mut self, reg: Operand) {
        match reg {
            Operand::B => self.registers.a = self.memory[self.registers.get_bc() as usize],
            Operand::D => self.registers.a = self.memory[self.registers.get_de() as usize],
            _ => panic!("LDAX only accepts B and D as operands",),
        }
    }

    // The contents of the accumulator replace the byte at the memory address given
    // Condition bits affected: None
    fn sta(&mut self, addr: u16) {
        self.memory[addr as usize] = self.registers.a;
    }

    // The contents at the memory address given replaces the contents of the accumulator
    // Condition bits affected: None
    fn lda(&mut self, addr: u16) {
        self.registers.a = self.memory[addr as usize];
    }

    // The contents of the L register are stored at the memory address given and the
    // contents of the H register are stored at the next higher memory address.
    // Condition bits affected: None
    fn shld(&mut self, addr: u16) {
        self.memory[addr as usize] = self.registers.l;
        self.memory[(addr as usize).wrapping_add(1)] = self.registers.h;
    }

    // The byte at the memory address formed replaces the contents of the L register.
    // The byte at the next higher memory address replaces the contents of the H register.
    // Condition bits affected: None
    fn lhld(&mut self, addr: u16) {
        self.registers.l = self.memory[addr as usize];
        self.registers.h = self.memory[(addr as usize).wrapping_add(1)];
    }

    // The 16 bits of data held in the H and L registers are exchanged with the 16 bits
    // of data held in the D and E registers.
    // Condition bits affected: None
    fn xchg(&mut self) {
        let temp = self.registers.get_hl();
        self.registers.set_hl(self.registers.get_de());
        self.registers.set_de(temp);
    }

<<<<<<< HEAD
=======
    //TODO: tests and comments still need to be written for these two
    fn sphl(&mut self) {
        self.sp = self.registers.get_hl();
    }

    fn xthl(&mut self) {
        let temp = self.registers.get_hl();
        self.registers.set_hl(self.sp);
        self.sp = temp;
    }
>>>>>>> 680d37f3
}

#[cfg(test)]
mod tests {
    use super::*;

    #[test]
    fn test_nop() {
        let mut cpu = Cpu::new();
        let instr = Instruction::NOP;
        let (_, cycles) = cpu.execute(&instr);
        assert_eq!(cycles, Instruction::NOP.cycles());
    }

    #[test]
    fn test_jmp() {
        let mut cpu = Cpu::new();
        let (next_pc, _) = cpu.execute(&Instruction::JMP(0x10FF));
        assert_eq!(next_pc, 0x10FF);
    }

    #[test]
    fn test_jc() {
        let mut cpu = Cpu::new();
        let instr = Instruction::JC(0x10FF);
        cpu.condition_codes.carry = false;
        let (next_pc, _) = cpu.execute(&instr);
        assert_ne!(next_pc, 0x10FF);
        cpu.condition_codes.carry = true;
        let (next_pc, _) = cpu.execute(&instr);
        assert_eq!(next_pc, 0x10FF);
    }

    #[test]
    fn test_jnc() {
        let mut cpu = Cpu::new();
        let instr = Instruction::JNC(0x10FF);
        cpu.condition_codes.carry = true;
        let (next_pc, _) = cpu.execute(&instr);
        assert_ne!(next_pc, 0x10FF);
        cpu.condition_codes.carry = false;
        let (next_pc, _) = cpu.execute(&instr);
        assert_eq!(next_pc, 0x10FF);
    }

    #[test]
    fn test_jz() {
        let mut cpu = Cpu::new();
        let instr = Instruction::JZ(0x10FF);
        cpu.condition_codes.zero = false;
        let (next_pc, _) = cpu.execute(&instr);
        assert_ne!(next_pc, 0x10FF);
        cpu.condition_codes.zero = true;
        let (next_pc, _) = cpu.execute(&instr);
        assert_eq!(next_pc, 0x10FF);
    }

    #[test]
    fn test_jnz() {
        let mut cpu = Cpu::new();
        let instr = Instruction::JNZ(0x10FF);
        cpu.condition_codes.zero = true;
        let (next_pc, _) = cpu.execute(&instr);
        assert_ne!(next_pc, 0x10FF);
        cpu.condition_codes.zero = false;
        let (next_pc, _) = cpu.execute(&instr);
        assert_eq!(next_pc, 0x10FF);
    }

    #[test]
    fn test_jp() {
        let mut cpu = Cpu::new();
        let instr = Instruction::JP(0x10FF);
        cpu.condition_codes.sign = true;
        let (next_pc, _) = cpu.execute(&instr);
        assert_ne!(next_pc, 0x10FF);
        cpu.condition_codes.sign = false;
        let (next_pc, _) = cpu.execute(&instr);
        assert_eq!(next_pc, 0x10FF);
    }

    #[test]
    fn test_jm() {
        let mut cpu = Cpu::new();
        let instr = Instruction::JM(0x10FF);
        cpu.condition_codes.sign = false;
        let (next_pc, _) = cpu.execute(&instr);
        assert_ne!(next_pc, 0x10FF);
        cpu.condition_codes.sign = true;
        let (next_pc, _) = cpu.execute(&instr);
        assert_eq!(next_pc, 0x10FF);
    }

    #[test]
    fn test_jpe() {
        let mut cpu = Cpu::new();
        let instr = Instruction::JPE(0x10FF);
        cpu.condition_codes.parity = false;
        let (next_pc, _) = cpu.execute(&instr);
        assert_ne!(next_pc, 0x10FF);
        cpu.condition_codes.parity = true;
        let (next_pc, _) = cpu.execute(&instr);
        assert_eq!(next_pc, 0x10FF);
    }

    #[test]
    fn test_jpo() {
        let mut cpu = Cpu::new();
        let instr = Instruction::JPO(0x10FF);
        cpu.condition_codes.parity = true;
        let (next_pc, _) = cpu.execute(&instr);
        assert_ne!(next_pc, 0x10FF);
        cpu.condition_codes.parity = false;
        let (next_pc, _) = cpu.execute(&instr);
        assert_eq!(next_pc, 0x10FF);
    }

    #[test]
    fn test_pchl() {
        let mut cpu = Cpu::new();
        cpu.registers.h = 0x1;
        cpu.registers.l = 0x2;
        let (next_pc, _) = cpu.execute(&Instruction::PCHL);
        assert_eq!(next_pc, 0x102);
    }

    // TODO add CALL and RET test once push/pop are complete

    #[test]
    fn test_ana() {
        let mut cpu = Cpu::new();
        cpu.registers.a = 0xFC;
        cpu.registers.b = 0xF;
        cpu.execute(&Instruction::ANA(Operand::B));
        assert_eq!(cpu.registers.a, 0xC);
        assert_eq!(cpu.condition_codes.carry, false);
        assert_eq!(cpu.condition_codes.sign, false);
        assert_eq!(cpu.condition_codes.zero, false);
        assert_eq!(cpu.condition_codes.parity, true);
        assert_eq!(cpu.condition_codes.aux_carry, true);
    }

    #[test]
    fn test_xra() {
        let mut cpu = Cpu::new();
        cpu.registers.a = 0xFC;
        cpu.registers.b = 0x1;
        cpu.execute(&Instruction::XRA(Operand::B));
        assert_eq!(cpu.registers.a, 0xFD);
        assert_eq!(cpu.condition_codes.carry, false);
        assert_eq!(cpu.condition_codes.sign, true);
        assert_eq!(cpu.condition_codes.zero, false);
        assert_eq!(cpu.condition_codes.parity, false);
        assert_eq!(cpu.condition_codes.aux_carry, false);
    }

    #[test]
    fn test_ora() {
        let mut cpu = Cpu::new();
        cpu.registers.a = 0x33;
        cpu.registers.b = 0xF;
        cpu.execute(&Instruction::ORA(Operand::B));
        assert_eq!(cpu.registers.a, 0x3F);
        assert_eq!(cpu.condition_codes.carry, false);
        assert_eq!(cpu.condition_codes.sign, false);
        assert_eq!(cpu.condition_codes.zero, false);
        assert_eq!(cpu.condition_codes.parity, true);
        assert_eq!(cpu.condition_codes.aux_carry, false);
    }

    #[test]
    fn test_cmp() {
        let mut cpu = Cpu::new();
        cpu.registers.a = 0xA;
        cpu.registers.b = 0x5;
        cpu.execute(&Instruction::CMP(Operand::B));
        assert_eq!(cpu.registers.a, 0xA);
        assert_eq!(cpu.registers.b, 0x5);
        assert_eq!(cpu.condition_codes.carry, false);
        assert_eq!(cpu.condition_codes.sign, false);
        assert_eq!(cpu.condition_codes.zero, false);
        assert_eq!(cpu.condition_codes.parity, true);
        assert_eq!(cpu.condition_codes.aux_carry, false);

        cpu.registers.a = 0x2;
        cpu.registers.b = 0x5;
        cpu.execute(&Instruction::CMP(Operand::B));
        assert_eq!(cpu.registers.a, 0x2);
        assert_eq!(cpu.registers.b, 0x5);
        assert_eq!(cpu.condition_codes.carry, true);
        assert_eq!(cpu.condition_codes.sign, false);
        assert_eq!(cpu.condition_codes.zero, false);
        assert_eq!(cpu.condition_codes.parity, false);
        assert_eq!(cpu.condition_codes.aux_carry, true);
    }

    #[test]
    fn test_ani() {
        let mut cpu = Cpu::new();
        cpu.registers.a = 0x3A;
        cpu.execute(&Instruction::ANI(0xF));
        assert_eq!(cpu.registers.a, 0xA);
        assert_eq!(cpu.condition_codes.carry, false);
        assert_eq!(cpu.condition_codes.sign, false);
        assert_eq!(cpu.condition_codes.zero, false);
        assert_eq!(cpu.condition_codes.parity, true);
        assert_eq!(cpu.condition_codes.aux_carry, true);
    }

    #[test]
    fn test_xri() {
        let mut cpu = Cpu::new();
        cpu.registers.a = 0x3B;
        cpu.execute(&Instruction::XRI(0x81));
        assert_eq!(cpu.registers.a, 0xBA);
        assert_eq!(cpu.condition_codes.carry, false);
        assert_eq!(cpu.condition_codes.sign, true);
        assert_eq!(cpu.condition_codes.zero, false);
        assert_eq!(cpu.condition_codes.parity, false);
        assert_eq!(cpu.condition_codes.aux_carry, false);
    }

    #[test]
    fn test_ori() {
        let mut cpu = Cpu::new();
        cpu.registers.a = 0xB5;
        cpu.execute(&Instruction::ORI(0xF));
        assert_eq!(cpu.registers.a, 0xBF);
        assert_eq!(cpu.condition_codes.carry, false);
        assert_eq!(cpu.condition_codes.sign, true);
        assert_eq!(cpu.condition_codes.zero, false);
        assert_eq!(cpu.condition_codes.parity, false);
        assert_eq!(cpu.condition_codes.aux_carry, false);
    }

    #[test]
    fn test_cpi() {
        let mut cpu = Cpu::new();
        cpu.registers.a = 0x4A;
        cpu.execute(&Instruction::CPI(0x40));
        assert_eq!(cpu.registers.a, 0x4A);
        assert_eq!(cpu.condition_codes.carry, false);
        assert_eq!(cpu.condition_codes.sign, false);
        assert_eq!(cpu.condition_codes.zero, false);
        assert_eq!(cpu.condition_codes.parity, false);
        assert_eq!(cpu.condition_codes.aux_carry, false);

        cpu.registers.a = 0x2;
        cpu.execute(&Instruction::CPI(0x40));
        assert_eq!(cpu.registers.a, 0x2);
        assert_eq!(cpu.condition_codes.carry, true);
        assert_eq!(cpu.condition_codes.sign, false);
        assert_eq!(cpu.condition_codes.zero, false);
        assert_eq!(cpu.condition_codes.parity, false);
        assert_eq!(cpu.condition_codes.aux_carry, false);
    }

    #[test]
    fn test_rlc() {
        let mut cpu = Cpu::new();
        cpu.registers.a = 0xF2;
        cpu.execute(&Instruction::RLC);
        assert_eq!(cpu.registers.a, 0xE5);
        assert_eq!(cpu.condition_codes.carry, true);
    }

    #[test]
    fn test_rrc() {
        let mut cpu = Cpu::new();
        cpu.registers.a = 0xF2;
        cpu.execute(&Instruction::RRC);
        assert_eq!(cpu.registers.a, 0x79);
        assert_eq!(cpu.condition_codes.carry, false);
    }

    #[test]
    fn test_ral() {
        let mut cpu = Cpu::new();
        cpu.registers.a = 0xB5;
        cpu.execute(&Instruction::RAL);
        assert_eq!(cpu.registers.a, 0x6A);
        assert_eq!(cpu.condition_codes.carry, true);
    }

    #[test]
    fn test_rar() {
        let mut cpu = Cpu::new();
        cpu.registers.a = 0x6A;
        cpu.condition_codes.carry = true;
        cpu.execute(&Instruction::RAR);
        assert_eq!(cpu.registers.a, 0xB5);
        assert_eq!(cpu.condition_codes.carry, false);
    }

    #[test]
    fn test_cma() {
        let mut cpu = Cpu::new();
        cpu.registers.a = 0x51;
        cpu.execute(&Instruction::CMA);
        assert_eq!(cpu.registers.a, 0xAE);
    }

    #[test]
    fn test_stc() {
        let mut cpu = Cpu::new();
        cpu.execute(&Instruction::STC);
        assert_eq!(cpu.condition_codes.carry, true);
    }

    #[test]
    fn test_cmc() {
        let mut cpu = Cpu::new();
        let instr = Instruction::CMC;
        cpu.condition_codes.carry = false;
        cpu.execute(&instr);
        assert_eq!(cpu.condition_codes.carry, true);
        cpu.condition_codes.carry = true;
        cpu.execute(&instr);
        assert_eq!(cpu.condition_codes.carry, false);
    }

    #[test]
    fn test_daa() {
        let mut cpu = Cpu::new();
        cpu.registers.a = 0x9B;
        cpu.condition_codes.carry = false;
        cpu.condition_codes.aux_carry = false;
        cpu.execute(&Instruction::DAA);
        assert_eq!(cpu.registers.a, 0x1);
        assert_eq!(cpu.condition_codes.carry, true);
        assert_eq!(cpu.condition_codes.aux_carry, true);
    }

    #[test]
    fn test_inx() {
        let mut cpu = Cpu::new();
        cpu.registers.d = 0x38;
        cpu.registers.e = 0xFF;
        cpu.execute(&Instruction::INX(Operand::D));
        assert_eq!(cpu.registers.d, 0x39);
        assert_eq!(cpu.registers.e, 0x00);
        cpu.sp = 0xFFFF;
        cpu.execute(&Instruction::INX(Operand::SP));
        assert_eq!(cpu.sp, 0x0000);
    }

    #[test]
    fn test_dcx() {
        let mut cpu = Cpu::new();
        cpu.registers.h = 0x98;
        cpu.registers.l = 0x00;
        cpu.execute(&Instruction::DCX(Operand::H));
        assert_eq!(cpu.registers.h, 0x97);
        assert_eq!(cpu.registers.l, 0xFF);
    }

    #[test]
    fn test_dad() {
        let mut cpu = Cpu::new();
        cpu.registers.b = 0x33;
        cpu.registers.c = 0x9F;
        cpu.registers.h = 0xA1;
        cpu.registers.l = 0x7B;
        cpu.condition_codes.carry = true;
        cpu.execute(&Instruction::DAD(Operand::B));
        assert_eq!(cpu.registers.h, 0xD5);
        assert_eq!(cpu.registers.l, 0x1A);
        assert_eq!(cpu.condition_codes.carry, false);
    }

    #[test]
    fn test_push() {
        let mut cpu = Cpu::new();
        cpu.registers.d = 0x8F;
        cpu.registers.e = 0x9D;
        cpu.sp = 0x3A2C;
        cpu.execute(&Instruction::PUSH(Operand::D));
        assert_eq!(cpu.memory[0x3A2B], 0x8F);
        assert_eq!(cpu.memory[0x3A2A], 0x9D);
        assert_eq!(cpu.sp, 0x3A2A);

        //PUSH PSW
        cpu.registers.a = 0x1F;
        cpu.sp = 0x502A;
        cpu.condition_codes.carry = true;
        cpu.condition_codes.zero = true;
        cpu.condition_codes.parity = true;
        cpu.condition_codes.sign = false;
        cpu.condition_codes.aux_carry = false;
     
        cpu.execute(&Instruction::PUSH(Operand::PSW));
        assert_eq!(cpu.memory[0x5029], 0x1F);
        assert_eq!(cpu.memory[0x5028], 0x47);
        assert_eq!(cpu.sp, 0x5028);
    }

    #[test]
    fn test_pop() {
        let mut cpu = Cpu::new();
        cpu.memory[0x1239] = 0x3D;
        cpu.memory[0x123A] = 0x93;
        cpu.sp = 0x1239;
        cpu.execute(&Instruction::POP(Operand::H));
        assert_eq!(cpu.registers.l, 0x3D);
        assert_eq!(cpu.registers.h, 0x93);
        assert_eq!(cpu.sp, 0x123B);

        //POP PSW
        cpu.memory[0x2C00] = 0xC3;
        cpu.memory[0x2C01] = 0xFF;
        cpu.sp = 0x2C00;
        cpu.execute(&Instruction::POP(Operand::PSW));
        assert_eq!(cpu.registers.a, 0xFF);
        assert_eq!(cpu.condition_codes.carry, true);
        assert_eq!(cpu.condition_codes.zero, true);
        assert_eq!(cpu.condition_codes.aux_carry, false);
        assert_eq!(cpu.condition_codes.sign, true);
        assert_eq!(cpu.condition_codes.parity, false);
    }

    #[test]
    fn test_ei() {
        let mut cpu = Cpu::new();
        cpu.interrupts_enabled = false;
        cpu.ei();
        assert_eq!(cpu.interrupts_enabled, true);
    }

    #[test]
    fn test_di() {
        let mut cpu = Cpu::new();
        cpu.interrupts_enabled = true;
        cpu.di();
        assert_eq!(cpu.interrupts_enabled, false);
    }

    #[test]
<<<<<<< HEAD
    fn test_sphl() {
        let mut cpu = Cpu::new();
        cpu.registers.h = 0x50;
        cpu.registers.l = 0x6C;
        cpu.execute(&Instruction::SPHL);
        assert_eq!(cpu.sp, 0x506C);
=======
    fn test_input() { //IN opcode ('in' is a reserved keyword)
>>>>>>> 680d37f3
    }

    #[test]
<<<<<<< HEAD
    fn test_xthl() {
        let mut cpu = Cpu::new();
        cpu.sp = 0x10AD;
        cpu.registers.h = 0x0B;
        cpu.registers.l = 0x3C;
        cpu.memory[0x10AD] = 0xF0;
        cpu.memory[0x10AE] = 0x0D;
        cpu.execute(&Instruction::XTHL);
        assert_eq!(cpu.registers.h, 0x0D);
        assert_eq!(cpu.registers.l, 0xF0);
        assert_eq!(cpu.memory[0x10AD], 0x3C);
        assert_eq!(cpu.memory[0x10AE], 0x0B);
=======
    fn test_output() { //OUT opcode
>>>>>>> 680d37f3
    }

    //TODO: main function not yet implemented
    //#[test]
    //fn test_input() { //IN opcode ('in' is a reserved keyword)
    
    //}

    //TODO: main function not yet implemented
    //#[test]
    //fn test_output() { //OUT opcode

    //}

    //#[test]
    //fn test_rim() {
    //not used in Space Invaders
    //}

    //#[test]
    //fn test_sim() {
    //not used in Space Invaders
    //}

    fn test_add() {
        let mut cpu = Cpu::new();
        cpu.registers.a = 0x6C;
        cpu.registers.d = 0x2E;
        cpu.execute(&Instruction::ADD(Operand::D));

        assert_eq!(cpu.registers.a, 0x9A);
        assert_eq!(cpu.condition_codes.carry, false);
        assert_eq!(cpu.condition_codes.sign, true);
        assert_eq!(cpu.condition_codes.zero, false);
        assert_eq!(cpu.condition_codes.parity, true);
        assert_eq!(cpu.condition_codes.aux_carry, true);
    }

    #[test]
    fn test_adc() {
        // carry bit not set
        let mut cpu = Cpu::new();
        cpu.registers.a = 0x42;
        cpu.registers.c = 0x3D;
        cpu.condition_codes.carry = false;
        cpu.execute(&Instruction::ADC(Operand::C));

        assert_eq!(cpu.registers.a, 0x7F);
        assert_eq!(cpu.condition_codes.carry, false);
        assert_eq!(cpu.condition_codes.sign, false);
        assert_eq!(cpu.condition_codes.zero, false);
        assert_eq!(cpu.condition_codes.parity, false);
        assert_eq!(cpu.condition_codes.aux_carry, false);

        // carry bit set
        cpu.registers.a = 0x42;
        cpu.registers.c = 0x3D;
        cpu.condition_codes.carry = true;
        cpu.execute(&Instruction::ADC(Operand::C));

        assert_eq!(cpu.registers.a, 0x80);
        assert_eq!(cpu.condition_codes.carry, false);
        assert_eq!(cpu.condition_codes.sign, true);
        assert_eq!(cpu.condition_codes.zero, false);
        assert_eq!(cpu.condition_codes.parity, false);
        assert_eq!(cpu.condition_codes.aux_carry, true);
    }

    #[test]
    fn test_sub() {
        let mut cpu = Cpu::new();
        cpu.registers.a = 0x3E;
        cpu.execute(&Instruction::SUB(Operand::A));

        assert_eq!(cpu.registers.a, 0x0);
        assert_eq!(cpu.condition_codes.carry, false);
        assert_eq!(cpu.condition_codes.sign, false);
        assert_eq!(cpu.condition_codes.zero, true);
        assert_eq!(cpu.condition_codes.parity, true);
        assert_eq!(cpu.condition_codes.aux_carry, true);
    }

    #[test]
    fn test_sbb() {
        let mut cpu = Cpu::new();
        cpu.registers.a = 0x4;
        cpu.registers.l = 0x2;
        cpu.condition_codes.carry = true;
        cpu.execute(&Instruction::SBB(Operand::L));

        assert_eq!(cpu.registers.a, 0x1);
        assert_eq!(cpu.condition_codes.carry, false);
        assert_eq!(cpu.condition_codes.sign, false);
        assert_eq!(cpu.condition_codes.zero, false);
        assert_eq!(cpu.condition_codes.parity, false);
        assert_eq!(cpu.condition_codes.aux_carry, true);
    }

    #[test]
    fn test_inr() {
        let mut cpu = Cpu::new();
        cpu.registers.a = 0x99;
        cpu.execute(&Instruction::INR(Operand::A));

        assert_eq!(cpu.registers.a, 0x9A);
        assert_eq!(cpu.condition_codes.carry, false);
        assert_eq!(cpu.condition_codes.sign, true);
        assert_eq!(cpu.condition_codes.zero, false);
        assert_eq!(cpu.condition_codes.parity, true);
        assert_eq!(cpu.condition_codes.aux_carry, false);
    }

    #[test]
    fn test_dcr() {
        let mut cpu = Cpu::new();
        cpu.registers.h = 0x3A;
        cpu.registers.l = 0x7C;
        cpu.memory[0x3A7C] = 0x40;
        cpu.execute(&Instruction::DCR(Operand::M));

        assert_eq!(cpu.memory[0x3A7C], 0x3F);
        assert_eq!(cpu.condition_codes.carry, false);
        assert_eq!(cpu.condition_codes.sign, false);
        assert_eq!(cpu.condition_codes.zero, false);
        assert_eq!(cpu.condition_codes.parity, true);
        assert_eq!(cpu.condition_codes.aux_carry, true);
    }

    #[test]
    fn test_mov() {
        let mut cpu = Cpu::new();
        cpu.registers.a = 0;
        cpu.registers.e = 0x2B;
        cpu.execute(&Instruction::MOV(Operand::A, Operand::E));
        assert_eq!(cpu.registers.a, 0x2B);
        assert_eq!(cpu.registers.e, 0x2B);

        cpu.registers.a = 0x5A;
        cpu.registers.h = 0x2B;
        cpu.registers.l = 0xE9;
        cpu.execute(&Instruction::MOV(Operand::M, Operand::A));
        assert_eq!(cpu.memory[0x2BE9], 0x5A);
        assert_eq!(cpu.registers.a, 0x5A);
        assert_eq!(cpu.registers.h, 0x2B);
        assert_eq!(cpu.registers.l, 0xE9);
    }

    #[test]
    fn test_mvi() {
        let mut cpu = Cpu::new();
        assert_eq!(cpu.registers.b, 0);
        cpu.execute(&Instruction::MVI(Operand::B, 0x3C));
        assert_eq!(cpu.registers.b, 0x3C);
    }

    #[test]
    fn test_lxi() {
        let mut cpu = Cpu::new();
        cpu.execute(&Instruction::LXI(Operand::H, 0x103));
        assert_eq!(cpu.registers.h, 0x1);
        assert_eq!(cpu.registers.l, 0x3);
    }

    #[test]
    fn test_stax() {
        let mut cpu = Cpu::new();
        cpu.registers.a = 0x5C;
        cpu.registers.b = 0x3F;
        cpu.registers.c = 0x16;
        cpu.execute(&Instruction::STAX(Operand::B));
        assert_eq!(cpu.memory[0x3F16], 0x5C);
    }

    #[test]
    fn test_ldax() {
        let mut cpu = Cpu::new();
        cpu.registers.d = 0x93;
        cpu.registers.e = 0x8B;
        cpu.memory[0x938B] = 0x5C;
        cpu.execute(&Instruction::LDAX(Operand::D));
        assert_eq!(cpu.registers.a, 0x5C);
    }

    #[test]
    fn test_sta() {
        let mut cpu = Cpu::new();
        cpu.registers.a = 0xFF;
        cpu.execute(&Instruction::STA(0x5B3));
        assert_eq!(cpu.memory[0x5b3], 0xFF);
    }

    #[test]
    fn test_lda() {
        let mut cpu = Cpu::new();
        cpu.memory[0x300] = 0xB;
        cpu.execute(&Instruction::LDA(0x300));
        assert_eq!(cpu.registers.a, 0xB);
    }

    #[test]
    fn test_shld() {
        let mut cpu = Cpu::new();
        cpu.registers.h = 0xAE;
        cpu.registers.l = 0x29;
        cpu.execute(&Instruction::SHLD(0x10A));
        assert_eq!(cpu.memory[0x10A], 0x29);
        assert_eq!(cpu.memory[0x10B], 0xAE);
    }

    #[test]
    fn test_lhld() {
        let mut cpu = Cpu::new();
        cpu.memory[0x25B] = 0xFF;
        cpu.memory[0x25C] = 0x3;
        cpu.execute(&Instruction::LHLD(0x25B));
        assert_eq!(cpu.registers.l, 0xFF);
        assert_eq!(cpu.registers.h, 0x3);
    }

    #[test]
    fn test_xchg() {
        let mut cpu = Cpu::new();
        cpu.registers.d = 0x33;
        cpu.registers.e = 0x55;
        cpu.registers.h = 0x0;
        cpu.registers.l = 0xFF;
        cpu.execute(&Instruction::XCHG);
        assert_eq!(cpu.registers.d, 0x0);
        assert_eq!(cpu.registers.e, 0xFF);
        assert_eq!(cpu.registers.h, 0x33);
        assert_eq!(cpu.registers.l, 0x55);
    }
}<|MERGE_RESOLUTION|>--- conflicted
+++ resolved
@@ -466,13 +466,8 @@
         //note: Moved some of the push() code here to help keep that function cleaner
         //can be changed later if there are issues with it.
         //self.push(pc);
-<<<<<<< HEAD
         self.memory[self.sp as usize -1] = (pc >> 8) as u8;
         self.memory[self.sp as usize -2] = pc as u8;
-=======
-        self.memory[self.sp as usize - 1] = pc as u8;
-        self.memory[self.sp as usize - 2] = (pc >> 8) as u8;
->>>>>>> 680d37f3
         self.sp = self.sp.wrapping_sub(2);
         addr
     }
@@ -584,35 +579,20 @@
         match reg {
             Operand::B => {
                 let res = self.registers.get_bc();
-<<<<<<< HEAD
                 self.memory[self.sp as usize -1] = (res >> 8) as u8;
                 self.memory[self.sp as usize -2] = res as u8;
-=======
-                self.memory[self.sp as usize - 1] = res as u8;
-                self.memory[self.sp as usize - 2] = (res >> 8) as u8;
->>>>>>> 680d37f3
                 self.sp = self.sp.wrapping_sub(2);
             }
             Operand::D => {
                 let res = self.registers.get_de();
-<<<<<<< HEAD
                 self.memory[self.sp as usize -1] = (res >> 8) as u8;
                 self.memory[self.sp as usize -2] = res as u8;
-=======
-                self.memory[self.sp as usize - 1] = res as u8;
-                self.memory[self.sp as usize - 2] = (res >> 8) as u8;
->>>>>>> 680d37f3
                 self.sp = self.sp.wrapping_sub(2);
             }
             Operand::H => {
                 let res = self.registers.get_hl();
-<<<<<<< HEAD
                 self.memory[self.sp as usize -1] = (res >> 8) as u8;
                 self.memory[self.sp as usize -2] = res as u8;
-=======
-                self.memory[self.sp as usize - 1] = res as u8;
-                self.memory[self.sp as usize - 2] = (res >> 8) as u8;
->>>>>>> 680d37f3
                 self.sp = self.sp.wrapping_sub(2);
             }
             Operand::PSW => {
@@ -670,28 +650,28 @@
             Operand::B => {
                 let res = self.registers.get_bc();
                 self.condition_codes
-                    .set_carry((res + self.registers.get_hl()) > 0xFF);
+                    .set_carry((res as u32 + self.registers.get_hl() as u32) > 0xFFFF);
                 self.registers
                     .set_hl(res.wrapping_add(self.registers.get_hl()));
             }
             Operand::D => {
                 let res = self.registers.get_de();
                 self.condition_codes
-                    .set_carry((res + self.registers.get_hl()) > 0xFF);
+                    .set_carry((res as u32 + self.registers.get_hl() as u32) > 0xFFFF);
                 self.registers
                     .set_hl(res.wrapping_add(self.registers.get_hl()));
             }
             Operand::H => {
                 let res = self.registers.get_hl();
                 self.condition_codes
-                    .set_carry((res + self.registers.get_hl()) > 0xFF);
+                    .set_carry((res as u32 + self.registers.get_hl() as u32) > 0xFFFF);
                 self.registers
                     .set_hl(res.wrapping_add(self.registers.get_hl()));
             }
             Operand::SP => {
                 let res = self.sp;
                 self.condition_codes
-                    .set_carry((res + self.registers.get_hl()) > 0xFF);
+                    .set_carry((res as u32 + self.registers.get_hl() as u32) > 0xFFFF);
                 self.registers
                     .set_hl(res.wrapping_add(self.registers.get_hl()));
             }
@@ -1347,19 +1327,6 @@
         self.registers.set_de(temp);
     }
 
-<<<<<<< HEAD
-=======
-    //TODO: tests and comments still need to be written for these two
-    fn sphl(&mut self) {
-        self.sp = self.registers.get_hl();
-    }
-
-    fn xthl(&mut self) {
-        let temp = self.registers.get_hl();
-        self.registers.set_hl(self.sp);
-        self.sp = temp;
-    }
->>>>>>> 680d37f3
 }
 
 #[cfg(test)]
@@ -1797,20 +1764,15 @@
     }
 
     #[test]
-<<<<<<< HEAD
     fn test_sphl() {
         let mut cpu = Cpu::new();
         cpu.registers.h = 0x50;
         cpu.registers.l = 0x6C;
         cpu.execute(&Instruction::SPHL);
         assert_eq!(cpu.sp, 0x506C);
-=======
-    fn test_input() { //IN opcode ('in' is a reserved keyword)
->>>>>>> 680d37f3
-    }
-
-    #[test]
-<<<<<<< HEAD
+    }
+
+    #[test]
     fn test_xthl() {
         let mut cpu = Cpu::new();
         cpu.sp = 0x10AD;
@@ -1823,9 +1785,6 @@
         assert_eq!(cpu.registers.l, 0xF0);
         assert_eq!(cpu.memory[0x10AD], 0x3C);
         assert_eq!(cpu.memory[0x10AE], 0x0B);
-=======
-    fn test_output() { //OUT opcode
->>>>>>> 680d37f3
     }
 
     //TODO: main function not yet implemented
