use crate::condition_codes::ConditionCodes;
use crate::instruction::{Instruction, Operand};
use crate::registers::Registers;

use std::process;

#[allow(dead_code)]
pub struct Cpu {
    pub registers: Registers,
    pub sp: u16,
    pub pc: u16,
    pub memory: [u8; 0xFFFF],
    pub condition_codes: ConditionCodes,
    interrupts_enabled: bool,
}

impl Cpu {
    pub fn new() -> Self {
        Cpu {
            registers: Registers::new(),
            sp: 0,
            pc: 0,
            memory: [0; 0xFFFF],
            condition_codes: Default::default(),
            interrupts_enabled: false,
        }
    }

    pub fn execute(&mut self, instruction: &Instruction) -> (u16, u8) {
        // Macro for unconditional instructions. This macro will call the
        // provided function name ($func) along with an address ($addr) if
        // provided. This will return a tuple of (next_pc, cycles).
        macro_rules! unconditional {
            ($func:ident, $addr:ident) => {
                (self.$func($addr), instruction.cycles())
            };
            ($func:ident) => {
                (self.$func(), instruction.cycles())
            };
        }

        // Macro for a conditional branch instruction. This macro will call the
        // provided function name ($func) along with an address ($addr). If
        // Some is returned from the function, the condition has been met. If
        // met, return a tuple with the returned address and the number of
        // cycles. Otherwise return a tuple with the pc incremented by the
        // instruction size and the number of cycles.
        macro_rules! conditional_branch {
            ($func:ident, $addr:ident) => {
                match self.$func($addr) {
                    None => (
                        self.pc.wrapping_add(instruction.size()),
                        instruction.cycles(),
                    ),
                    Some(next_pc) => (next_pc, instruction.cycles()),
                }
            };
        }

        // Macro for a conditional subroutine instruction. This macro will call
        // the provided function name ($func) along with an address ($addr) if
        // provided. If Some is returned from the function, the condition has
        // been met. If met, the instruction's higher cycle value is taken.
        // Otherwise, take the default instruction size. The higher value is
        // always the lower value + 6. Return a tuple with the next pc and the
        // number of cycles.
        macro_rules! conditional_subroutine {
            ($func:ident, $addr:ident) => {
                match self.$func($addr) {
                    None => (
                        self.pc.wrapping_add(instruction.size()),
                        instruction.cycles(),
                    ),
                    Some(next_pc) => (next_pc, instruction.cycles() + 6),
                }
            };
            ($func:ident) => {
                match self.$func() {
                    None => (
                        self.pc.wrapping_add(instruction.size()),
                        instruction.cycles(),
                    ),
                    Some(next_pc) => (next_pc, instruction.cycles() + 6),
                }
            };
        }

        // Macro for the arithmetic and logic unit (ALU) non immediate instruction.
        // This macro will call the provided function name ($func) along with an
        // operand ($operand). The operands accepted are either registers or memory
        // addresses. Match the operand to the cpu's register or memory location and
        // call the function. Return a tuple with the new pc and instruction cycles.
        macro_rules! alu_non_immediate {
            ($func:ident, $operand: ident) => {{
                let val = match $operand {
                    Operand::A => self.registers.a,
                    Operand::B => self.registers.b,
                    Operand::C => self.registers.c,
                    Operand::D => self.registers.d,
                    Operand::E => self.registers.e,
                    Operand::H => self.registers.h,
                    Operand::L => self.registers.l,
                    Operand::M => self.memory[self.registers.get_hl() as usize],
                    _ => panic!(
                        "{:#x?} only accepts registers or a memory location",
                        instruction
                    ),
                };
                self.$func(val);
                (
                    self.pc.wrapping_add(instruction.size()),
                    instruction.cycles(),
                )
            }};
        }

        // Macro for arithmetic and logic unit (ALU) immediate instructions.
        // This macro will call the provided function name ($func) along with a
        // memory address ($val) and return a tuple with the new pc and number
        // of cycles.
        macro_rules! alu_immediate {
            ($func:ident, $val: ident) => {{
                self.$func($val);
                (
                    self.pc.wrapping_add(instruction.size()),
                    instruction.cycles(),
                )
            }};
        }

        // Macro for the instructions that modify flags or registers (Rotate
        // and Special groups). This macro will call the provided function
        // name ($func) and return a tuple with the new pc and number of
        // cycles.
        macro_rules! flag_or_register_modify {
            ($func:ident, $dst: ident, $src: ident) => {{
                self.$func($dst, $src);
                (
                    self.pc.wrapping_add(instruction.size()),
                    instruction.cycles(),
                )
            }};
            ($func:ident, $addr: ident) => {{
                self.$func($addr);
                (
                    self.pc.wrapping_add(instruction.size()),
                    instruction.cycles(),
                )
            }};
            ($func:ident) => {{
                self.$func();
                (
                    self.pc.wrapping_add(instruction.size()),
                    instruction.cycles(),
                )
            }};
        }

        let (pc, cycles) = match *instruction {
            Instruction::NOP => (
                self.pc.wrapping_add(instruction.size()),
                instruction.cycles(),
            ),
            Instruction::JMP(addr) => unconditional!(jmp, addr),
            Instruction::JC(addr) => conditional_branch!(jc, addr),
            Instruction::JNC(addr) => conditional_branch!(jnc, addr),
            Instruction::JZ(addr) => conditional_branch!(jz, addr),
            Instruction::JNZ(addr) => conditional_branch!(jnz, addr),
            Instruction::JP(addr) => conditional_branch!(jp, addr),
            Instruction::JM(addr) => conditional_branch!(jm, addr),
            Instruction::JPE(addr) => conditional_branch!(jpe, addr),
            Instruction::JPO(addr) => conditional_branch!(jpo, addr),
            Instruction::PCHL => unconditional!(pchl),
            Instruction::CALL(addr) => unconditional!(call, addr),
            Instruction::CC(addr) => conditional_subroutine!(cc, addr),
            Instruction::CNC(addr) => conditional_subroutine!(cnc, addr),
            Instruction::CZ(addr) => conditional_subroutine!(cz, addr),
            Instruction::CNZ(addr) => conditional_subroutine!(cnz, addr),
            Instruction::CP(addr) => conditional_subroutine!(cp, addr),
            Instruction::CM(addr) => conditional_subroutine!(cm, addr),
            Instruction::CPE(addr) => conditional_subroutine!(cpe, addr),
            Instruction::CPO(addr) => conditional_subroutine!(cpo, addr),
            Instruction::RET => unconditional!(ret),
            Instruction::RC => conditional_subroutine!(rc),
            Instruction::RNC => conditional_subroutine!(rnc),
            Instruction::RZ => conditional_subroutine!(rz),
            Instruction::RNZ => conditional_subroutine!(rnz),
            Instruction::RP => conditional_subroutine!(rp),
            Instruction::RM => conditional_subroutine!(rm),
            Instruction::RPE => conditional_subroutine!(rpe),
            Instruction::RPO => conditional_subroutine!(rpo),
            Instruction::RST(addr) => unconditional!(rst, addr),
            Instruction::ANA(op) => alu_non_immediate!(ana, op),
            Instruction::XRA(op) => alu_non_immediate!(xra, op),
            Instruction::ORA(op) => alu_non_immediate!(ora, op),
            Instruction::CMP(op) => alu_non_immediate!(cmp, op),
            Instruction::ANI(val) => alu_immediate!(ani, val),
            Instruction::XRI(val) => alu_immediate!(xri, val),
            Instruction::ORI(val) => alu_immediate!(ori, val),
            Instruction::CPI(val) => alu_immediate!(cpi, val),
            Instruction::RLC => flag_or_register_modify!(rlc),
            Instruction::RRC => flag_or_register_modify!(rrc),
            Instruction::RAL => flag_or_register_modify!(ral),
            Instruction::RAR => flag_or_register_modify!(rar),
            Instruction::CMA => flag_or_register_modify!(cma),
            Instruction::STC => flag_or_register_modify!(stc),
            Instruction::CMC => flag_or_register_modify!(cmc),
            Instruction::DAA => flag_or_register_modify!(daa),
<<<<<<< HEAD
            Instruction::PUSH(op) => unconditional!(push, op),
            Instruction::POP(op) => unconditional!(pop),
            Instruction::EI => unconditional!(ei),
            Instruction::DI => unconditional!(di),
            Instruction::NOP => unconditional!(nop),
            Instruction::HLT => unconditional!(hlt),
            Instruction::IN(input) => unconditional!(input),
            Instruction::OUT(output) => unconditional!(output),
=======
            Instruction::ADD(op) => alu_non_immediate!(add, op),
            Instruction::ADC(op) => alu_non_immediate!(adc, op),
            Instruction::SUB(op) => alu_non_immediate!(sub, op),
            Instruction::SBB(op) => alu_non_immediate!(sbb, op),
            Instruction::ADI(val) => alu_immediate!(adi, val),
            Instruction::ACI(val) => alu_immediate!(aci, val),
            Instruction::SUI(val) => alu_immediate!(sui, val),
            Instruction::SBI(val) => alu_immediate!(sbi, val),
            Instruction::INR(op) => flag_or_register_modify!(inr, op),
            Instruction::DCR(op) => flag_or_register_modify!(dcr, op),
            Instruction::MOV(dest, src) => flag_or_register_modify!(mov, dest, src),
            Instruction::MVI(dest, val) => flag_or_register_modify!(mvi, dest, val),
            Instruction::LXI(dest, val) => flag_or_register_modify!(lxi, dest, val),
            Instruction::STAX(reg) => flag_or_register_modify!(stax, reg),
            Instruction::LDAX(reg) => flag_or_register_modify!(ldax, reg),
            Instruction::STA(addr) => flag_or_register_modify!(sta, addr),
            Instruction::LDA(addr) => flag_or_register_modify!(lda, addr),
            Instruction::SHLD(addr) => flag_or_register_modify!(shld, addr),
            Instruction::LHLD(addr) => flag_or_register_modify!(lhld, addr),
            Instruction::XCHG => flag_or_register_modify!(xchg),
>>>>>>> 55acfa51
            _ => unimplemented!(
                "execute instruction {:#x?} has not yet been implemented",
                instruction
            ),
        };
        (pc, cycles)
    }
}

impl Cpu {
    // Unconditionally jump to the provided address.
    fn jmp(&self, addr: u16) -> u16 {
        self.jump(addr)
    }

    // Conditionally jump to the provided address if the carry flag is set.
    fn jc(&self, addr: u16) -> Option<u16> {
        if self.condition_codes.carry {
            Some(self.jump(addr))
        } else {
            None
        }
    }

    // Conditionally jump to the provided address if the carry flag is not set.
    fn jnc(&self, addr: u16) -> Option<u16> {
        if !self.condition_codes.carry {
            Some(self.jump(addr))
        } else {
            None
        }
    }

    // Conditionally jump to the provided address if the zero flag is set.
    fn jz(&self, addr: u16) -> Option<u16> {
        if self.condition_codes.zero {
            Some(self.jump(addr))
        } else {
            None
        }
    }

    // Conditionally jump to the provided address if the zero flag is not set.
    fn jnz(&self, addr: u16) -> Option<u16> {
        if !self.condition_codes.zero {
            Some(self.jump(addr))
        } else {
            None
        }
    }

    // Conditionally jump to the provided address if the sign flag is not set.
    fn jp(&self, addr: u16) -> Option<u16> {
        if !self.condition_codes.sign {
            Some(self.jump(addr))
        } else {
            None
        }
    }

    // Conditionally jump to the provided address if the sign flag is set.
    fn jm(&self, addr: u16) -> Option<u16> {
        if self.condition_codes.sign {
            Some(self.jump(addr))
        } else {
            None
        }
    }

    // Conditionally jump to the provided address if the parity flag is set.
    fn jpe(&self, addr: u16) -> Option<u16> {
        if self.condition_codes.parity {
            Some(self.jump(addr))
        } else {
            None
        }
    }

    // Conditionally jump to the provided address if the parity flag is not set.
    fn jpo(&self, addr: u16) -> Option<u16> {
        if !self.condition_codes.parity {
            Some(self.jump(addr))
        } else {
            None
        }
    }

    // All of the different jump commands will call this. Return the address as
    // the pc will be set to the returned value.
    fn jump(&self, addr: u16) -> u16 {
        addr
    }

    // Return the H & L register as they will be moved to the pc.
    fn pchl(&self) -> u16 {
        self.registers.get_hl()
    }

    // Conditionally call a subroutine if the carry flag is set.
    fn cc(&self, addr: u16) -> Option<u16> {
        if self.condition_codes.carry {
            Some(self.call(addr))
        } else {
            None
        }
    }

    // Conditionally call a subroutine if the carry flag is not set.
    fn cnc(&self, addr: u16) -> Option<u16> {
        if !self.condition_codes.carry {
            Some(self.call(addr))
        } else {
            None
        }
    }

    // Conditionally call a subroutine if the zero flag is set.
    fn cz(&self, addr: u16) -> Option<u16> {
        if self.condition_codes.zero {
            Some(self.call(addr))
        } else {
            None
        }
    }

    // Conditionally call a subroutine if the zero flag is not set.
    fn cnz(&self, addr: u16) -> Option<u16> {
        if !self.condition_codes.zero {
            Some(self.call(addr))
        } else {
            None
        }
    }

    // Conditionally call a subroutine if the sign flag is not set.
    fn cp(&self, addr: u16) -> Option<u16> {
        if !self.condition_codes.sign {
            Some(self.call(addr))
        } else {
            None
        }
    }

    // Conditionally call a subroutine if the sign flag is set.
    fn cm(&self, addr: u16) -> Option<u16> {
        if self.condition_codes.sign {
            Some(self.call(addr))
        } else {
            None
        }
    }

    // Conditionally call a subroutine if the parity flag is set.
    fn cpe(&self, addr: u16) -> Option<u16> {
        if self.condition_codes.parity {
            Some(self.call(addr))
        } else {
            None
        }
    }

    // Conditionally call a subroutine if the parity flag is not set.
    fn cpo(&self, addr: u16) -> Option<u16> {
        if !self.condition_codes.parity {
            Some(self.call(addr))
        } else {
            None
        }
    }

    // Call a subroutine. First, push a return address onto the stack and then
    // return the new address the pc will be set to.
    fn call(&self, addr: u16) -> u16 {
        let pc = self.pc;
        self.push(pc);
        addr
    }

    // Conditionally call a return if the carry flag is set.
    fn rc(&self) -> Option<u16> {
        if self.condition_codes.carry {
            Some(self.ret())
        } else {
            None
        }
    }

    // Conditionally call a return if the carry flag is not set.
    fn rnc(&self) -> Option<u16> {
        if !self.condition_codes.carry {
            Some(self.ret())
        } else {
            None
        }
    }

    // Conditionally call a return if the zero flag is set.
    fn rz(&self) -> Option<u16> {
        if self.condition_codes.zero {
            Some(self.ret())
        } else {
            None
        }
    }

    // Conditionally call a return if the zero flag is not set.
    fn rnz(&self) -> Option<u16> {
        if !self.condition_codes.zero {
            Some(self.ret())
        } else {
            None
        }
    }

    // Conditionally call a return if the sign flag is not set.
    fn rp(&self) -> Option<u16> {
        if !self.condition_codes.sign {
            Some(self.ret())
        } else {
            None
        }
    }

    // Conditionally call a return if the sign flag is set.
    fn rm(&self) -> Option<u16> {
        if self.condition_codes.sign {
            Some(self.ret())
        } else {
            None
        }
    }

    // Conditionally call a return if the parity flag is set.
    fn rpe(&self) -> Option<u16> {
        if self.condition_codes.parity {
            Some(self.ret())
        } else {
            None
        }
    }

    // Conditionally call a return if the parity flag is not set.
    fn rpo(&self) -> Option<u16> {
        if !self.condition_codes.parity {
            Some(self.ret())
        } else {
            None
        }
    }

    // Unconditionally return from a subroutine, which pops an adress off the
    // stack.
    fn ret(&self) -> u16 {
        self.pop()
    }

    // Restart instruction. Pushes the pc onto the stack and returns a return
    // address.
    fn rst(&self, addr: u8) -> u16 {
        self.call(addr as u16)
    }

    // Push Data Onto Stack
    // TODO: Also need special case for PUSH PSW?
    fn push(&self, addr: u16) {
        self.memory[self.sp as usize -1] = addr as u8;
        self.memory[self.sp as usize -2] = (addr >> 8) as u8; 
        self.sp.wrapping_sub(2);
    }

    // Pop Data Off Stack
    // TODO: Also need special case for POP PSW? Needs to return a value.
    fn pop(&self) -> u16 {
<<<<<<< HEAD
        let res = self.memory[self.sp as usize] as u16 | (self.memory[self.sp as usize + 1] << 8) as u16;
        self.memory[self.sp as usize];
        self.memory[self.sp as usize + 1];
        self.sp.wrapping_add(2);
        res
    }

    // Double Add
    // The 16-bit number in the specified register pair is added to the
    // 16-bit number held in the H and L registers using two's complement arithmetic.
    // The result replaces the contents of the H and L registers
    // TODO:
    fn dad(&self, val: u16) {
        //let res: u16 = val + 
        let tmp = self.registers.get_hl(); 
        let res = tmp.wrapping_add(val);  
        self.condition_codes.set_carry(true); 
        self.registers.h = (res >> 8) as u8;
        self.registers.l =  res as u8;    
    }

    // Decrement Register Pair
    // The 16-bit number held in the specified register pair is decremented by one
    // TODO: doesn't store results properly?
    fn dcx(&self, val: u16) {
        let res: u16 = val.wrapping_sub(1);
        val = res;
    }

    // Increment Register Pair
    // The 16-bit number held in the specified register pair in incremented by one
    // TODO: doesn't store results properly?
    fn inx(&self, val: u16) {
        let res: u16 = val.wrapping_add(1);
        val = res;
    }

    // Halt instruction
    // Emulator 101 says it may not be necessary to emulate and suggests exiting if encountered
    fn hlt(&self) {
        process::exit(1);
    }

    // IN: Input (in is a reserved keyword so 'fn input' is used instead)
    // An eight-bit data byte is read from input device number exp and replaces
    // the contents of the accumulator
    fn input(&self) { //IN is a reserved keyword
        //TODO: for now doesn't do anything
        //Emulator 101 says to revisit later
        //http://www.emulator101.com/io-and-special-group.html
    }

    // OUT: Output (changed to 'fn output' to match 'input')
    // The contents of the accumulator are sent to output device number exp
    fn output(&self) { //OUT
        //TODO: for now doesn't do anything
        //Emulator 101 says to revisit later
        //http://www.emulator101.com/io-and-special-group.html
    }

    // Enable Interrupts
    // Sets the interrupt flag
    fn ei(&self) {
        self.interrupts_enabled = true;
    }

    // Disable Interrupts
    // Clears the interrupt flag
    fn di(&self) {
        self.interrupts_enabled = false;
    }

    // No Operation
    // Execution proceeds with the next sequential instruction
    fn nop(&self) {
    }

    //fn rim(&self) {
    //  not used for Space Invaders
    //}

    //fn sim(&self) {
    //  not used for Space Invaders
    //}
=======
        // TODO
        0
    }

    // The specified byte is logically ANDed bit by bit with the contents of
    // the accumulator. See and(&mut self, val).
    fn ana(&mut self, val: u8) {
        self.and(val)
    }

    // The specified byte is logically ANDed bit by bit with the contents of
    // the immediate address. See and(&mut self, val).
    fn ani(&mut self, val: u8) {
        self.and(val)
    }

    // The specified byte is EXCLUSIVE-ORed bit by bit with the contents of
    // the accumulator. See xra(&mut self, val).
    fn xra(&mut self, val: u8) {
        self.xor(val)
    }

    // The specified byte is EXCLUSIVE-ORed bit by bit with the contents of
    // the immediate address. See xra(&mut self, val).
    fn xri(&mut self, val: u8) {
        self.xor(val)
    }

    // The specified byte is logically ORed bit by bit with the contents of
    // the accumulator. See or(&mut self, val).
    fn ora(&mut self, val: u8) {
        self.or(val)
    }

    // The specified byte is logically ORed bit by bit with the contents of
    // the immediate address. See or(&mut self, val).
    fn ori(&mut self, val: u8) {
        self.or(val)
    }

    // The specified byte is compared with the contents of the accumulator. See
    // compare(&mut self, val).
    fn cmp(&mut self, val: u8) {
        self.compare(val)
    }

    // The specified byte is compared with the contents of the immediate
    // address. See compare(&mut self, val).
    fn cpi(&mut self, val: u8) {
        self.compare(val)
    }

    // The specified byte is logically ANDed bit by bit with the contents of
    // the accumulator or immediate address. The Carry bit is reset to zero.
    // Condition bits affected: Carry, Zero, Sign, Parity, Auxiliary Carry
    fn and(&mut self, val: u8) {
        // The 8080 logical AND instructions set the flag to reflect the
        // logical OR of bit 3 of the values involved in the AND operation.
        let aux_carry = ((self.registers.a | val) & 0x8) == 0x8;
        self.registers.a = self.registers.a & val;

        self.condition_codes.reset_carry();
        self.condition_codes.set_zero(self.registers.a);
        self.condition_codes.set_sign(self.registers.a);
        self.condition_codes.set_parity(self.registers.a);
        self.condition_codes.set_aux_carry(aux_carry);
    }

    // The specified byte is EXCLUSIVE-ORed bit by bit with the contents of
    // the accumulator or immediate address. The Carry and Auxiliary Carry bits
    // are reset.
    // Condition bits affected: Carry, Zero, Sign, Parity, Auxiliary Carry
    fn xor(&mut self, val: u8) {
        self.registers.a = self.registers.a ^ val;

        self.condition_codes.reset_carry();
        self.condition_codes.set_zero(self.registers.a);
        self.condition_codes.set_sign(self.registers.a);
        self.condition_codes.set_parity(self.registers.a);
        self.condition_codes.set_aux_carry(false);
    }

    // The specified byte is logically ORed bit by bit with the contents of the
    // accumulator or immediate address. The Carry and Auxiliary Carry bits are
    // reset.
    // Condition bits affected: Carry, Zero, Sign, Parity, Auxiliary Carry
    fn or(&mut self, val: u8) {
        self.registers.a = self.registers.a | val;

        self.condition_codes.reset_carry();
        self.condition_codes.set_zero(self.registers.a);
        self.condition_codes.set_sign(self.registers.a);
        self.condition_codes.set_parity(self.registers.a);
        self.condition_codes.set_aux_carry(false);
    }

    // The specified byte is compared to the contents of the accumulator. The
    // comparison is performed by internally subtracting the contents of REG
    // from the accumulator (leaving both unchanged) and setting the condition
    // bits according to the result. The Zero bit is set if the  quantities
    // are equal, and reset if they are unequal. Since a subtract operation is
    // performed, the Carry bit will be set if there is no carry out of bit 7,
    // indicating that the contents of REG are greater than the contents of
    // the accumulator, and reset otherwise.
    // Condition bits affected: Carry, Zero, Sign, Parity, Auxiliary Carry
    fn compare(&mut self, val: u8) {
        let val = self.registers.a.wrapping_sub(val);

        self.condition_codes.set_carry(self.registers.a < val);
        self.condition_codes.set_zero(self.registers.a);
        self.condition_codes.set_sign(self.registers.a);
        self.condition_codes.set_parity(self.registers.a);
        // Set aux_carry if the lower nibble of the accumulator is less than
        // the lower nibble of the value after subtraction.
        self.condition_codes
            .set_aux_carry((self.registers.a & 0xF) < (val & 0xF));
    }

    // Rotate the accumulator left. The Carry bit is set equal to the
    // high-order bit of the accumulator. The contents of the accumulator are
    // rotated one bit position to the left, with the high-order bit being
    // transferred to the low-order bit position of the accumulator.
    // Condition bits affected: Carry
    fn rlc(&mut self) {
        let carry = (self.registers.a & 0x80) >> 7;
        self.registers.a = self.registers.a << 1 | carry;
        self.condition_codes.carry = (self.registers.a & 0x1) > 0;
    }

    // Rotate the accumulator right. The carry bit is set equal to the
    // low-order bit of the accumulator. The contents of the accumulator are
    // rotated one bit position to the right, with the low-order bit being
    // transferred to the high-order bit position of the accumulator.
    // Condition bits affected: Carry
    fn rrc(&mut self) {
        let carry = (self.registers.a & 0x80) << 7;
        self.registers.a = self.registers.a >> 1 | carry;
        self.condition_codes.carry = (self.registers.a & 0x80) > 0;
    }

    // Rotate the accumulator left through carry. The contents of the
    // accumulator are rotated one bit position to the left. The high-order bit
    // of the accumulator replaces the Carry bit, while the Carry bit replaces
    // the high-order bit of the accumulator.
    // Condition bits affected: Carry
    fn ral(&mut self) {
        let carry_bit = if self.condition_codes.carry { 1 } else { 0 };
        let high_bit = self.registers.a & 0x80;
        self.registers.a = (self.registers.a << 1) | carry_bit;
        self.condition_codes.carry = high_bit == 0x80;
    }

    // Rotate the accumulator left through carry. The contents of the
    // accumulator are rotated one bit position to the right. The low-order bit
    // of the accumulator replaces the carry bit, while the carry bit replaces
    // the high-order bit of the accumulator.
    // Condition bits affected: Carry
    fn rar(&mut self) {
        let carry_bit = if self.condition_codes.carry { 1 } else { 0 };
        let low_bit = self.registers.a & 0x1;
        self.registers.a = (self.registers.a >> 1) | (carry_bit << 7);
        self.condition_codes.carry = low_bit == 0x1;
    }

    // Each bit of the contents of the accumulator is complemented (producing
    // the one's complement).
    // Condition bits affected: None
    fn cma(&mut self) {
        self.registers.a = !self.registers.a
    }

    // Set the carry bit is set to one.
    // Condition bits affected: Carry
    fn stc(&mut self) {
        self.condition_codes.carry = true
    }

    // Complement carry. If the Carry bit is not set, set it. If the Carry
    // bit is set, reset it.
    // Condition bits affected: Carry
    fn cmc(&mut self) {
        self.condition_codes.carry = !self.condition_codes.carry
    }

    // The eight-bit hexadecimal number in the accumulator is adjusted to form
    // two four-bit binary encoded digits.
    // Condition bits affected: Zero, Sign, Parity, Carry, Auxiliary Carry
    fn daa(&mut self) {
        // If the least significant four bits of the accumulator represents a
        // number greater than 9, or if the Auxiliary Carry bit is equal to
        // one, the accumulator is incremented by six. Otherwise, no
        // incrementing occurs. If a carry out of the least significant four
        // bits occurs, the Auxiliary Carry bit is set; otherwise it is reset.
        if (self.registers.a & 0x0F > 0x9) || self.condition_codes.aux_carry {
            let high_bit = self.registers.a & 0x8;
            self.registers.a = self.registers.a.wrapping_add(0x6);
            self.condition_codes.aux_carry = (self.registers.a & 0x8) < high_bit;
        }
        // If the most significant four bits of the accumulator now represent a
        // number greater than 9, or if the normal carry bit is equal to one,
        // the most significant four bits of the accumulator are incremented
        // by six. Otherwise, no incrementing occurs. If a carry out of the
        // most significant four bits occurs. the Carry bit is set; otherwise,
        // it is unaffected.
        if (self.registers.a & 0xF0 > 0x90) || self.condition_codes.carry {
            let high_bit = (self.registers.a >> 4) & 0x8;
            self.registers.a = self.registers.a.wrapping_add(0x60);
            if ((self.registers.a >> 4) & 0x8) < high_bit {
                self.condition_codes.set_carry(true);
            }
        }
        self.condition_codes.set_zero(self.registers.a);
        self.condition_codes.set_sign(self.registers.a);
        self.condition_codes.set_parity(self.registers.a);
    }

    // The specified byte is added to the contents of the accumulator.
    // Condition bits affected: Carry, Zero, Sign, Parity, Auxiliary Carry
    fn add(&mut self, val: u8) {
        let reg_a = self.registers.a;
        let res: u16 = (reg_a as u16).wrapping_add(val as u16);
        // put result in accumulator
        self.registers.a = res as u8;
        self.condition_codes.set_zero(res as u8);
        self.condition_codes.set_sign(res as u8);
        self.condition_codes.set_parity(res as u8);
        self.condition_codes.set_carry(res > 0xFF);
        self.condition_codes
            .set_aux_carry((reg_a & 0xF) + (val & 0xF) > 0xF);
    }

    // The specified register or memory byte is incremented by one.
    // Condition bits affected: Zero, Sign, Parity, Auxiliary Carry
    fn inr(&mut self, reg: Operand) {
        let res = match reg {
            Operand::A => {
                self.registers.a = self.registers.a.wrapping_add(1);
                self.registers.a
            }
            Operand::B => {
                self.registers.b = self.registers.b.wrapping_add(1);
                self.registers.b
            }
            Operand::C => {
                self.registers.c = self.registers.c.wrapping_add(1);
                self.registers.c
            }
            Operand::D => {
                self.registers.d = self.registers.d.wrapping_add(1);
                self.registers.d
            }
            Operand::E => {
                self.registers.e = self.registers.e.wrapping_add(1);
                self.registers.e
            }
            Operand::H => {
                self.registers.h = self.registers.h.wrapping_add(1);
                self.registers.h
            }
            Operand::L => {
                self.registers.l = self.registers.l.wrapping_add(1);
                self.registers.l
            }
            Operand::M => {
                let hl = self.registers.get_hl() as usize;
                self.memory[hl] = self.memory[hl].wrapping_add(1);
                self.memory[hl]
            }
            _ => panic!("INR only accepts registers or a memory location"),
        };
        // update flags
        self.condition_codes.set_zero(res);
        self.condition_codes.set_sign(res);
        self.condition_codes.set_parity(res);
        self.condition_codes.set_aux_carry((res & 0xF) == 0x0);
    }

    // The specified register or memory byte is decremented by one.
    // Condition bits affected: Zero, Sign, Parity, Auxiliary Carry
    fn dcr(&mut self, reg: Operand) {
        let res = match reg {
            Operand::A => {
                self.registers.a = self.registers.a.wrapping_sub(1);
                self.registers.a
            }
            Operand::B => {
                self.registers.b = self.registers.b.wrapping_sub(1);
                self.registers.b
            }
            Operand::C => {
                self.registers.c = self.registers.c.wrapping_sub(1);
                self.registers.c
            }
            Operand::D => {
                self.registers.d = self.registers.d.wrapping_sub(1);
                self.registers.d
            }
            Operand::E => {
                self.registers.e = self.registers.e.wrapping_sub(1);
                self.registers.e
            }
            Operand::H => {
                self.registers.h = self.registers.h.wrapping_sub(1);
                self.registers.h
            }
            Operand::L => {
                self.registers.l = self.registers.l.wrapping_sub(1);
                self.registers.l
            }
            Operand::M => {
                let location = self.registers.get_hl() as usize;
                self.memory[location] = self.memory[location].wrapping_sub(1);
                self.memory[location]
            }
            _ => panic!("DCR only accepts registers or a memory location"),
        };
        // update flags
        self.condition_codes.reset_carry();
        self.condition_codes.set_zero(res);
        self.condition_codes.set_sign(res);
        self.condition_codes.set_parity(res);
        self.condition_codes.set_aux_carry((res & 0xF) == 0xF);
    }

    // The specified byte plus the content of the Carry bit is added to the contents
    // of the accumulator.
    // Condition bits affected: Carry, Zero, Sign, Parity, Auxiliary Carry
    fn adc(&mut self, val: u8) {
        let reg_a = self.registers.a;
        let carry: u8 = if self.condition_codes.carry { 1 } else { 0 };
        let res = (reg_a as u16)
            .wrapping_add(val as u16)
            .wrapping_add(carry as u16);
        // put result in accumulator
        self.registers.a = res as u8;
        // update flags
        self.condition_codes.set_zero(res as u8);
        self.condition_codes.set_sign(res as u8);
        self.condition_codes.set_parity(res as u8);
        self.condition_codes.set_carry(res > 0xFF);
        self.condition_codes
            .set_aux_carry((reg_a & 0xF) + (val & 0xF) + (carry & 0xF) > 0xF);
    }

    // The specified byte is subtracted from the accumulator. If there is no carry
    // out of the high-order bit position, indicating that a borrow occurred, the
    // Carry bit is set; otherwise it is reset.
    // Condition bits affected: Carry, Zero, Sign, Parity, Auxiliary Carry
    fn sub(&mut self, val: u8) {
        let reg_a = self.registers.a;
        let res: u16 = (reg_a as u16).wrapping_sub(val as u16);
        // put result in accumulator
        self.registers.a = res as u8;
        // update flags
        self.condition_codes.set_zero(res as u8);
        self.condition_codes.set_sign(res as u8);
        self.condition_codes.set_parity(res as u8);
        self.condition_codes.set_carry(reg_a < val);
        self.condition_codes
            .set_aux_carry((reg_a as i8 & 0xF) - (val as i8 & 0xF) >= 0);
    }

    // The Carry bit is internally added to the contents of the specified byte. This
    // value is then subtracted from the accumulator.
    // Condition bits affected: Carry, Zero, Sign, Parity, Auxiliary Carry
    fn sbb(&mut self, val: u8) {
        let reg_a = self.registers.a;
        let borrow: u8 = if self.condition_codes.carry { 1 } else { 0 };
        let res: u16 = (reg_a as u16)
            .wrapping_sub(val as u16)
            .wrapping_sub(borrow as u16);
        // put result in accumulator
        self.registers.a = res as u8;
        // update flags
        self.condition_codes.set_zero(res as u8);
        self.condition_codes.set_sign(res as u8);
        self.condition_codes.set_parity(res as u8);
        self.condition_codes.set_carry(reg_a < val);
        self.condition_codes
            .set_aux_carry((reg_a as i8 & 0xF) - (val as i8 & 0xF - (borrow as i8)) >= 0);
    }

    // The byte of immediate data is added to the contents of the accumulator.
    // See add(&mut self, val);
    fn adi(&mut self, val: u8) {
        self.add(val);
    }

    // The byte of immediate data is added to the contents of the accumulator plus
    // the contents of the carry bit. See adc(&mut self, val);
    fn aci(&mut self, val: u8) {
        self.adc(val);
    }

    // The byte of immediate data is subtracted from the contents of the accumulator
    // See. sub(&mut self, val).
    fn sui(&mut self, val: u8) {
        self.sub(val);
    }

    // The Carry bit is internally added to the byte of immediate data. This value
    // is then subtracted from the accumulator. See sub(&mut self, val).
    fn sbi(&mut self, val: u8) {
        self.sbb(val);
    }

    // One byte of data is moved from the register specified by src (the source
    // register) to the register specified by dst (the destination register).
    // The data re- places the contents of the destination register; the source
    // remains unchanged.
    // Condition bits affected: None
    fn mov(&mut self, dest: Operand, src: Operand) {
        let src = match src {
            Operand::A => self.registers.a,
            Operand::B => self.registers.b,
            Operand::C => self.registers.c,
            Operand::D => self.registers.d,
            Operand::E => self.registers.e,
            Operand::H => self.registers.h,
            Operand::L => self.registers.l,
            Operand::M => self.memory[self.registers.get_hl() as usize],
            _ => panic!("MOV only accepts registers or a memory location",),
        };

        match dest {
            Operand::A => self.registers.a = src,
            Operand::B => self.registers.b = src,
            Operand::C => self.registers.c = src,
            Operand::D => self.registers.d = src,
            Operand::E => self.registers.e = src,
            Operand::H => self.registers.h = src,
            Operand::L => self.registers.l = src,
            Operand::M => self.memory[self.registers.get_hl() as usize] = src,
            _ => panic!("MOV only accepts registers or a memory location",),
        }
    }

    // The byte of immediate data is stored in the specified register or memory
    // byte.
    // Condition bits affected: None
    fn mvi(&mut self, dest: Operand, val: u8) {
        match dest {
            Operand::A => self.registers.a = val,
            Operand::B => self.registers.b = val,
            Operand::C => self.registers.c = val,
            Operand::D => self.registers.d = val,
            Operand::E => self.registers.e = val,
            Operand::H => self.registers.h = val,
            Operand::L => self.registers.l = val,
            Operand::M => self.memory[self.registers.get_hl() as usize] = val,
            _ => panic!("MVI only accepts registers or a memory location",),
        }
    }

    // The third byte of the instruction (the most significant 8 bits of the
    // 16-bit immediate data) is loaded into the first register of the
    // specified pair, while the second byte of the instruction (the least
    // significant 8 bits of the 16-bit immediate data) is loaded into the
    // second register of the specified pair. If SP is specified as the
    // register pair, the second byte of the instruction replaces the least
    // significant 8 bits of the stack pointer, while the third byte of the
    // instruction replaces the most significant 8 bits of the stack pointer.
    // Condition bits affected: None
    fn lxi(&mut self, dest: Operand, val: u16) {
        match dest {
            Operand::B => self.registers.set_bc(val),
            Operand::D => self.registers.set_de(val),
            Operand::H => self.registers.set_hl(val),
            Operand::SP => self.sp = val,
            _ => panic!("LXI only accepts B, D, H, or SP as destinations",),
        }
    }

    // The contents of the accumulator are stored in the memory location
    // addressed by registers B and C, or by registers D and E.
    // Condition bits affected: None
    fn stax(&mut self, reg: Operand) {
        match reg {
            Operand::B => self.memory[self.registers.get_bc() as usize] = self.registers.a,
            Operand::D => self.memory[self.registers.get_de() as usize] = self.registers.a,
            _ => panic!("STAX only accepts B and D as operands",),
        }
    }

    // The contents of the memory location addressed by registers B and C, or
    // by registers D and E, replace the contents of the accumulator.
    // Condition bits affected: None
    fn ldax(&mut self, reg: Operand) {
        match reg {
            Operand::B => self.registers.a = self.memory[self.registers.get_bc() as usize],
            Operand::D => self.registers.a = self.memory[self.registers.get_de() as usize],
            _ => panic!("LDAX only accepts B and D as operands",),
        }
    }

    // The contents of the accumulator replace the byte at the memory address given
    // Condition bits affected: None
    fn sta(&mut self, addr: u16) {
        self.memory[addr as usize] = self.registers.a;
    }

    // The contents at the memory address given replaces the contents of the accumulator
    // Condition bits affected: None
    fn lda(&mut self, addr: u16) {
        self.registers.a = self.memory[addr as usize];
    }

    // The contents of the L register are stored at the memory address given and the
    // contents of the H register are stored at the next higher memory address.
    // Condition bits affected: None
    fn shld(&mut self, addr: u16) {
        self.memory[addr as usize] = self.registers.l;
        self.memory[(addr as usize).wrapping_add(1)] = self.registers.h;
    }

    // The byte at the memory address formed replaces the contents of the L register.
    // The byte at the next higher memory address replaces the contents of the H register.
    // Condition bits affected: None
    fn lhld(&mut self, addr: u16) {
        self.registers.l = self.memory[addr as usize];
        self.registers.h = self.memory[(addr as usize).wrapping_add(1)];
    }

    // The 16 bits of data held in the H and L registers are exchanged with the 16 bits
    // of data held in the D and E registers.
    // Condition bits affected: None
    fn xchg(&mut self) {
        let temp = self.registers.get_hl();
        self.registers.set_hl(self.registers.get_de());
        self.registers.set_de(temp);
    }
>>>>>>> 55acfa51
}

#[cfg(test)]
mod tests {
    use super::*;

    #[test]
    fn test_nop() {
        let mut cpu = Cpu::new();
        let instr = Instruction::NOP;
        let (_, cycles) = cpu.execute(&instr);
        assert_eq!(cycles, Instruction::NOP.cycles());
    }

    #[test]
    fn test_jmp() {
        let mut cpu = Cpu::new();
        let (next_pc, _) = cpu.execute(&Instruction::JMP(0x10FF));
        assert_eq!(next_pc, 0x10FF);
    }

    #[test]
    fn test_jc() {
        let mut cpu = Cpu::new();
        let instr = Instruction::JC(0x10FF);
        cpu.condition_codes.carry = false;
        let (next_pc, _) = cpu.execute(&instr);
        assert_ne!(next_pc, 0x10FF);
        cpu.condition_codes.carry = true;
        let (next_pc, _) = cpu.execute(&instr);
        assert_eq!(next_pc, 0x10FF);
    }

    #[test]
    fn test_jnc() {
        let mut cpu = Cpu::new();
        let instr = Instruction::JNC(0x10FF);
        cpu.condition_codes.carry = true;
        let (next_pc, _) = cpu.execute(&instr);
        assert_ne!(next_pc, 0x10FF);
        cpu.condition_codes.carry = false;
        let (next_pc, _) = cpu.execute(&instr);
        assert_eq!(next_pc, 0x10FF);
    }

    #[test]
    fn test_jz() {
        let mut cpu = Cpu::new();
        let instr = Instruction::JZ(0x10FF);
        cpu.condition_codes.zero = false;
        let (next_pc, _) = cpu.execute(&instr);
        assert_ne!(next_pc, 0x10FF);
        cpu.condition_codes.zero = true;
        let (next_pc, _) = cpu.execute(&instr);
        assert_eq!(next_pc, 0x10FF);
    }

    #[test]
    fn test_jnz() {
        let mut cpu = Cpu::new();
        let instr = Instruction::JNZ(0x10FF);
        cpu.condition_codes.zero = true;
        let (next_pc, _) = cpu.execute(&instr);
        assert_ne!(next_pc, 0x10FF);
        cpu.condition_codes.zero = false;
        let (next_pc, _) = cpu.execute(&instr);
        assert_eq!(next_pc, 0x10FF);
    }

    #[test]
    fn test_jp() {
        let mut cpu = Cpu::new();
        let instr = Instruction::JP(0x10FF);
        cpu.condition_codes.sign = true;
        let (next_pc, _) = cpu.execute(&instr);
        assert_ne!(next_pc, 0x10FF);
        cpu.condition_codes.sign = false;
        let (next_pc, _) = cpu.execute(&instr);
        assert_eq!(next_pc, 0x10FF);
    }

    #[test]
    fn test_jm() {
        let mut cpu = Cpu::new();
        let instr = Instruction::JM(0x10FF);
        cpu.condition_codes.sign = false;
        let (next_pc, _) = cpu.execute(&instr);
        assert_ne!(next_pc, 0x10FF);
        cpu.condition_codes.sign = true;
        let (next_pc, _) = cpu.execute(&instr);
        assert_eq!(next_pc, 0x10FF);
    }

    #[test]
    fn test_jpe() {
        let mut cpu = Cpu::new();
        let instr = Instruction::JPE(0x10FF);
        cpu.condition_codes.parity = false;
        let (next_pc, _) = cpu.execute(&instr);
        assert_ne!(next_pc, 0x10FF);
        cpu.condition_codes.parity = true;
        let (next_pc, _) = cpu.execute(&instr);
        assert_eq!(next_pc, 0x10FF);
    }

    #[test]
    fn test_jpo() {
        let mut cpu = Cpu::new();
        let instr = Instruction::JPO(0x10FF);
        cpu.condition_codes.parity = true;
        let (next_pc, _) = cpu.execute(&instr);
        assert_ne!(next_pc, 0x10FF);
        cpu.condition_codes.parity = false;
        let (next_pc, _) = cpu.execute(&instr);
        assert_eq!(next_pc, 0x10FF);
    }

    #[test]
    fn test_pchl() {
        let mut cpu = Cpu::new();
        cpu.registers.h = 0x1;
        cpu.registers.l = 0x2;
        let (next_pc, _) = cpu.execute(&Instruction::PCHL);
        assert_eq!(next_pc, 0x102);
    }

    // TODO add CALL and RET test once push/pop are complete

    #[test]
    fn test_ana() {
        let mut cpu = Cpu::new();
        cpu.registers.a = 0xFC;
        cpu.registers.b = 0xF;
        cpu.execute(&Instruction::ANA(Operand::B));
        assert_eq!(cpu.registers.a, 0xC);
        assert_eq!(cpu.condition_codes.carry, false);
        assert_eq!(cpu.condition_codes.sign, false);
        assert_eq!(cpu.condition_codes.zero, false);
        assert_eq!(cpu.condition_codes.parity, true);
        assert_eq!(cpu.condition_codes.aux_carry, true);
    }

    #[test]
    fn test_xra() {
        let mut cpu = Cpu::new();
        cpu.registers.a = 0xFC;
        cpu.registers.b = 0x1;
        cpu.execute(&Instruction::XRA(Operand::B));
        assert_eq!(cpu.registers.a, 0xFD);
        assert_eq!(cpu.condition_codes.carry, false);
        assert_eq!(cpu.condition_codes.sign, true);
        assert_eq!(cpu.condition_codes.zero, false);
        assert_eq!(cpu.condition_codes.parity, false);
        assert_eq!(cpu.condition_codes.aux_carry, false);
    }

    #[test]
    fn test_ora() {
        let mut cpu = Cpu::new();
        cpu.registers.a = 0x33;
        cpu.registers.b = 0xF;
        cpu.execute(&Instruction::ORA(Operand::B));
        assert_eq!(cpu.registers.a, 0x3F);
        assert_eq!(cpu.condition_codes.carry, false);
        assert_eq!(cpu.condition_codes.sign, false);
        assert_eq!(cpu.condition_codes.zero, false);
        assert_eq!(cpu.condition_codes.parity, true);
        assert_eq!(cpu.condition_codes.aux_carry, false);
    }

    #[test]
    fn test_cmp() {
        let mut cpu = Cpu::new();
        cpu.registers.a = 0xA;
        cpu.registers.b = 0x5;
        cpu.execute(&Instruction::CMP(Operand::B));
        assert_eq!(cpu.registers.a, 0xA);
        assert_eq!(cpu.registers.b, 0x5);
        assert_eq!(cpu.condition_codes.carry, false);
        assert_eq!(cpu.condition_codes.sign, false);
        assert_eq!(cpu.condition_codes.zero, false);
        assert_eq!(cpu.condition_codes.parity, true);
        assert_eq!(cpu.condition_codes.aux_carry, false);

        cpu.registers.a = 0x2;
        cpu.registers.b = 0x5;
        cpu.execute(&Instruction::CMP(Operand::B));
        assert_eq!(cpu.registers.a, 0x2);
        assert_eq!(cpu.registers.b, 0x5);
        assert_eq!(cpu.condition_codes.carry, true);
        assert_eq!(cpu.condition_codes.sign, false);
        assert_eq!(cpu.condition_codes.zero, false);
        assert_eq!(cpu.condition_codes.parity, false);
        assert_eq!(cpu.condition_codes.aux_carry, true);
    }

    #[test]
    fn test_ani() {
        let mut cpu = Cpu::new();
        cpu.registers.a = 0x3A;
        cpu.execute(&Instruction::ANI(0xF));
        assert_eq!(cpu.registers.a, 0xA);
        assert_eq!(cpu.condition_codes.carry, false);
        assert_eq!(cpu.condition_codes.sign, false);
        assert_eq!(cpu.condition_codes.zero, false);
        assert_eq!(cpu.condition_codes.parity, true);
        assert_eq!(cpu.condition_codes.aux_carry, true);
    }

    #[test]
    fn test_xri() {
        let mut cpu = Cpu::new();
        cpu.registers.a = 0x3B;
        cpu.execute(&Instruction::XRI(0x81));
        assert_eq!(cpu.registers.a, 0xBA);
        assert_eq!(cpu.condition_codes.carry, false);
        assert_eq!(cpu.condition_codes.sign, true);
        assert_eq!(cpu.condition_codes.zero, false);
        assert_eq!(cpu.condition_codes.parity, false);
        assert_eq!(cpu.condition_codes.aux_carry, false);
    }

    #[test]
    fn test_ori() {
        let mut cpu = Cpu::new();
        cpu.registers.a = 0xB5;
        cpu.execute(&Instruction::ORI(0xF));
        assert_eq!(cpu.registers.a, 0xBF);
        assert_eq!(cpu.condition_codes.carry, false);
        assert_eq!(cpu.condition_codes.sign, true);
        assert_eq!(cpu.condition_codes.zero, false);
        assert_eq!(cpu.condition_codes.parity, false);
        assert_eq!(cpu.condition_codes.aux_carry, false);
    }

    #[test]
    fn test_cpi() {
        let mut cpu = Cpu::new();
        cpu.registers.a = 0x4A;
        cpu.execute(&Instruction::CPI(0x40));
        assert_eq!(cpu.registers.a, 0x4A);
        assert_eq!(cpu.condition_codes.carry, false);
        assert_eq!(cpu.condition_codes.sign, false);
        assert_eq!(cpu.condition_codes.zero, false);
        assert_eq!(cpu.condition_codes.parity, false);
        assert_eq!(cpu.condition_codes.aux_carry, false);

        cpu.registers.a = 0x2;
        cpu.execute(&Instruction::CPI(0x40));
        assert_eq!(cpu.registers.a, 0x2);
        assert_eq!(cpu.condition_codes.carry, true);
        assert_eq!(cpu.condition_codes.sign, false);
        assert_eq!(cpu.condition_codes.zero, false);
        assert_eq!(cpu.condition_codes.parity, false);
        assert_eq!(cpu.condition_codes.aux_carry, false);
    }

    #[test]
    fn test_rlc() {
        let mut cpu = Cpu::new();
        cpu.registers.a = 0xF2;
        cpu.execute(&Instruction::RLC);
        assert_eq!(cpu.registers.a, 0xE5);
        assert_eq!(cpu.condition_codes.carry, true);
    }

    #[test]
    fn test_rrc() {
        let mut cpu = Cpu::new();
        cpu.registers.a = 0xF2;
        cpu.execute(&Instruction::RRC);
        assert_eq!(cpu.registers.a, 0x79);
        assert_eq!(cpu.condition_codes.carry, false);
    }

    #[test]
    fn test_ral() {
        let mut cpu = Cpu::new();
        cpu.registers.a = 0xB5;
        cpu.execute(&Instruction::RAL);
        assert_eq!(cpu.registers.a, 0x6A);
        assert_eq!(cpu.condition_codes.carry, true);
    }

    #[test]
    fn test_rar() {
        let mut cpu = Cpu::new();
        cpu.registers.a = 0x6A;
        cpu.condition_codes.carry = true;
        cpu.execute(&Instruction::RAR);
        assert_eq!(cpu.registers.a, 0xB5);
        assert_eq!(cpu.condition_codes.carry, false);
    }

    #[test]
    fn test_cma() {
        let mut cpu = Cpu::new();
        cpu.registers.a = 0x51;
        cpu.execute(&Instruction::CMA);
        assert_eq!(cpu.registers.a, 0xAE);
    }

    #[test]
    fn test_stc() {
        let mut cpu = Cpu::new();
        cpu.execute(&Instruction::STC);
        assert_eq!(cpu.condition_codes.carry, true);
    }

    #[test]
    fn test_cmc() {
        let mut cpu = Cpu::new();
        let instr = Instruction::CMC;
        cpu.condition_codes.carry = false;
        cpu.execute(&instr);
        assert_eq!(cpu.condition_codes.carry, true);
        cpu.condition_codes.carry = true;
        cpu.execute(&instr);
        assert_eq!(cpu.condition_codes.carry, false);
    }

    #[test]
    fn test_daa() {
        let mut cpu = Cpu::new();
        cpu.registers.a = 0x9B;
        cpu.condition_codes.carry = false;
        cpu.condition_codes.aux_carry = false;
        cpu.execute(&Instruction::DAA);
        assert_eq!(cpu.registers.a, 0x1);
        assert_eq!(cpu.condition_codes.carry, true);
        assert_eq!(cpu.condition_codes.aux_carry, true);
    }

    #[test]
<<<<<<< HEAD
    fn test_inx() {
        let mut cpu = Cpu::new();
        cpu.registers.d = 0x38;
        cpu.registers.e = 0x00;
        cpu.execute(&Instruction::INX(Operand::D));
        assert_eq!(cpu.registers.d, 0x39);
        assert_eq!(cpu.registers.e, 0xFF);
        cpu.sp = 0xFFFF;
        cpu.execute(&Instruction::INX(Operand::SP));
        assert_eq!(cpu.sp, 0x0000);
    }

    #[test]
    fn test_dcx() {
        let mut cpu = Cpu::new();
        cpu.registers.h = 0x98;
        cpu.registers.l = 0x00;
        cpu.execute(&Instruction::DCX(Operand::H));
        assert_eq!(cpu.registers.h, 0x97);
        assert_eq!(cpu.registers.l, 0xFF);
    }

    #[test]
    fn test_dad() {
        let mut cpu = Cpu::new();
        cpu.registers.b = 0x33;
        cpu.registers.c = 0x9F;
        cpu.condition_codes.carry = true;
        cpu.execute(&Instruction::DAD(Operand::B));
        assert_eq!(cpu.registers.h, 0xA1);
        assert_eq!(cpu.registers.l, 0x7b);
        assert_eq!(cpu.condition_codes.carry, false);
    }

    #[test]
    fn test_push() {
        let mut cpu = Cpu::new();
        cpu.registers.d = 0x8F;
        cpu.registers.e = 0x9D;
        cpu.sp = 0x3A2C;
        cpu.execute(&Instruction::PUSH(Operand::D));
        assert_eq!(cpu.memory[0x3A2B], 0x8F);
        assert_eq!(cpu.memory[0x3A3A], 0x9D);
        assert_eq!(cpu.sp, 0x3A2A);
        //PUSH PSW
        cpu.registers.a = 0x1F;
        cpu.sp = 0x502A;
        cpu.condition_codes.carry = true;
        cpu.condition_codes.zero = true;
        cpu.condition_codes.parity = true;
        cpu.condition_codes.sign = false;
        cpu.condition_codes.aux_carry = false;
        cpu.execute(&Instruction::PUSH(Operand::PSW));
        assert_eq!(cpu.memory[0x5029], 0x1F);
        assert_eq!(cpu.memory[0x5028], 0x47);
        assert_eq!(cpu.sp, 0x5028);
        assert_eq!(cpu.condition_codes.carry, false);
        assert_eq!(cpu.condition_codes.zero, false);
        assert_eq!(cpu.condition_codes.aux_carry, true);
        assert_eq!(cpu.condition_codes.sign, true);
        assert_eq!(cpu.condition_codes.parity, false);
    }

    #[test]
    fn test_pop() {
        let mut cpu = Cpu::new();
        cpu.memory[0x1239] = 0x3D;
        cpu.memory[0x123A] = 0x93;
        cpu.sp = 0x1239;
        cpu.execute(&Instruction::POP(Operand::H));
        assert_eq!(cpu.registers.l, 0x3D);
        assert_eq!(cpu.registers.h, 0x93);
        assert_eq!(cpu.sp, 0x123B);
        //POP PSW
        cpu.condition_codes.carry = false;
        cpu.condition_codes.zero = false;
        cpu.condition_codes.aux_carry = true;
        cpu.condition_codes.sign = false;
        cpu.condition_codes.parity = true;
        cpu.memory[0x2C00] = 0xC3;
        cpu.memory[0x2C01] = 0xFF;
        cpu.sp = 0x2C00;
        cpu.execute(&Instruction::POP(Operand::PSW));
        assert_eq!(cpu.registers.a, 0xFF);
        assert_eq!(cpu.condition_codes.carry, true);
        assert_eq!(cpu.condition_codes.zero, true);
        assert_eq!(cpu.condition_codes.aux_carry, false);
        assert_eq!(cpu.condition_codes.sign, true);
        assert_eq!(cpu.condition_codes.parity, false);
    }

    #[test]
    fn test_ei() {
        let mut cpu = Cpu::new();
        cpu.execute(&Instruction::EI);
        assert_eq!(cpu.interrupts_enabled, true);
    }

    #[test]
    fn test_di() {
        let mut cpu = Cpu::new();
        cpu.interrupts_enabled = true;
        cpu.execute(&Instruction::DI);
        assert_eq!(cpu.interrupts_enabled, false);
    }

    //TODO: main function not yet implemented
    #[test]
    fn test_input() { //IN opcode ('in' is a reserved keyword)
    
    }

    //TODO: main function not yet implemented
    #[test]
    fn test_output() { //OUT opcode

    }

    //#[test]
    //fn test_rim() {
    //not used in Space Invaders
    //}

    //#[test]
    //fn test_sim() {
    //not used in Space Invaders
    //}
=======
    fn test_add() {
        let mut cpu = Cpu::new();
        cpu.registers.a = 0x6C;
        cpu.registers.d = 0x2E;
        cpu.execute(&Instruction::ADD(Operand::D));

        assert_eq!(cpu.registers.a, 0x9A);
        assert_eq!(cpu.condition_codes.carry, false);
        assert_eq!(cpu.condition_codes.sign, true);
        assert_eq!(cpu.condition_codes.zero, false);
        assert_eq!(cpu.condition_codes.parity, true);
        assert_eq!(cpu.condition_codes.aux_carry, true);
    }

    #[test]
    fn test_adc() {
        // carry bit not set
        let mut cpu = Cpu::new();
        cpu.registers.a = 0x42;
        cpu.registers.c = 0x3D;
        cpu.condition_codes.carry = false;
        cpu.execute(&Instruction::ADC(Operand::C));

        assert_eq!(cpu.registers.a, 0x7F);
        assert_eq!(cpu.condition_codes.carry, false);
        assert_eq!(cpu.condition_codes.sign, false);
        assert_eq!(cpu.condition_codes.zero, false);
        assert_eq!(cpu.condition_codes.parity, false);
        assert_eq!(cpu.condition_codes.aux_carry, false);

        // carry bit set
        cpu.registers.a = 0x42;
        cpu.registers.c = 0x3D;
        cpu.condition_codes.carry = true;
        cpu.execute(&Instruction::ADC(Operand::C));

        assert_eq!(cpu.registers.a, 0x80);
        assert_eq!(cpu.condition_codes.carry, false);
        assert_eq!(cpu.condition_codes.sign, true);
        assert_eq!(cpu.condition_codes.zero, false);
        assert_eq!(cpu.condition_codes.parity, false);
        assert_eq!(cpu.condition_codes.aux_carry, true);
    }

    #[test]
    fn test_sub() {
        let mut cpu = Cpu::new();
        cpu.registers.a = 0x3E;
        cpu.execute(&Instruction::SUB(Operand::A));

        assert_eq!(cpu.registers.a, 0x0);
        assert_eq!(cpu.condition_codes.carry, false);
        assert_eq!(cpu.condition_codes.sign, false);
        assert_eq!(cpu.condition_codes.zero, true);
        assert_eq!(cpu.condition_codes.parity, true);
        assert_eq!(cpu.condition_codes.aux_carry, true);
    }

    #[test]
    fn test_sbb() {
        let mut cpu = Cpu::new();
        cpu.registers.a = 0x4;
        cpu.registers.l = 0x2;
        cpu.condition_codes.carry = true;
        cpu.execute(&Instruction::SBB(Operand::L));

        assert_eq!(cpu.registers.a, 0x1);
        assert_eq!(cpu.condition_codes.carry, false);
        assert_eq!(cpu.condition_codes.sign, false);
        assert_eq!(cpu.condition_codes.zero, false);
        assert_eq!(cpu.condition_codes.parity, false);
        assert_eq!(cpu.condition_codes.aux_carry, true);
    }

    #[test]
    fn test_inr() {
        let mut cpu = Cpu::new();
        cpu.registers.a = 0x99;
        cpu.execute(&Instruction::INR(Operand::A));

        assert_eq!(cpu.registers.a, 0x9A);
        assert_eq!(cpu.condition_codes.carry, false);
        assert_eq!(cpu.condition_codes.sign, true);
        assert_eq!(cpu.condition_codes.zero, false);
        assert_eq!(cpu.condition_codes.parity, true);
        assert_eq!(cpu.condition_codes.aux_carry, false);
    }

    #[test]
    fn test_dcr() {
        let mut cpu = Cpu::new();
        cpu.registers.h = 0x3A;
        cpu.registers.l = 0x7C;
        cpu.memory[0x3A7C] = 0x40;
        cpu.execute(&Instruction::DCR(Operand::M));

        assert_eq!(cpu.memory[0x3A7C], 0x3F);
        assert_eq!(cpu.condition_codes.carry, false);
        assert_eq!(cpu.condition_codes.sign, false);
        assert_eq!(cpu.condition_codes.zero, false);
        assert_eq!(cpu.condition_codes.parity, true);
        assert_eq!(cpu.condition_codes.aux_carry, true);
    }

    #[test]
    fn test_mov() {
        let mut cpu = Cpu::new();
        cpu.registers.a = 0;
        cpu.registers.e = 0x2B;
        cpu.execute(&Instruction::MOV(Operand::A, Operand::E));
        assert_eq!(cpu.registers.a, 0x2B);
        assert_eq!(cpu.registers.e, 0x2B);

        cpu.registers.a = 0x5A;
        cpu.registers.h = 0x2B;
        cpu.registers.l = 0xE9;
        cpu.execute(&Instruction::MOV(Operand::M, Operand::A));
        assert_eq!(cpu.memory[0x2BE9], 0x5A);
        assert_eq!(cpu.registers.a, 0x5A);
        assert_eq!(cpu.registers.h, 0x2B);
        assert_eq!(cpu.registers.l, 0xE9);
    }

    #[test]
    fn test_mvi() {
        let mut cpu = Cpu::new();
        assert_eq!(cpu.registers.b, 0);
        cpu.execute(&Instruction::MVI(Operand::B, 0x3C));
        assert_eq!(cpu.registers.b, 0x3C);
    }

    #[test]
    fn test_lxi() {
        let mut cpu = Cpu::new();
        cpu.execute(&Instruction::LXI(Operand::H, 0x103));
        assert_eq!(cpu.registers.h, 0x1);
        assert_eq!(cpu.registers.l, 0x3);
    }

    #[test]
    fn test_stax() {
        let mut cpu = Cpu::new();
        cpu.registers.a = 0x5C;
        cpu.registers.b = 0x3F;
        cpu.registers.c = 0x16;
        cpu.execute(&Instruction::STAX(Operand::B));
        assert_eq!(cpu.memory[0x3F16], 0x5C);
    }

    #[test]
    fn test_ldax() {
        let mut cpu = Cpu::new();
        cpu.registers.d = 0x93;
        cpu.registers.e = 0x8B;
        cpu.memory[0x938B] = 0x5C;
        cpu.execute(&Instruction::LDAX(Operand::D));
        assert_eq!(cpu.registers.a, 0x5C);
    }

    #[test]
    fn test_sta() {
        let mut cpu = Cpu::new();
        cpu.registers.a = 0xFF;
        cpu.execute(&Instruction::STA(0x5B3));
        assert_eq!(cpu.memory[0x5b3], 0xFF);
    }

    #[test]
    fn test_lda() {
        let mut cpu = Cpu::new();
        cpu.memory[0x300] = 0xB;
        cpu.execute(&Instruction::LDA(0x300));
        assert_eq!(cpu.registers.a, 0xB);
    }

    #[test]
    fn test_shld() {
        let mut cpu = Cpu::new();
        cpu.registers.h = 0xAE;
        cpu.registers.l = 0x29;
        cpu.execute(&Instruction::SHLD(0x10A));
        assert_eq!(cpu.memory[0x10A], 0x29);
        assert_eq!(cpu.memory[0x10B], 0xAE);
    }

    #[test]
    fn test_lhld() {
        let mut cpu = Cpu::new();
        cpu.memory[0x25B] = 0xFF;
        cpu.memory[0x25C] = 0x3;
        cpu.execute(&Instruction::LHLD(0x25B));
        assert_eq!(cpu.registers.l, 0xFF);
        assert_eq!(cpu.registers.h, 0x3);
    }

    #[test]
    fn test_xchg() {
        let mut cpu = Cpu::new();
        cpu.registers.d = 0x33;
        cpu.registers.e = 0x55;
        cpu.registers.h = 0x0;
        cpu.registers.l = 0xFF;
        cpu.execute(&Instruction::XCHG);
        assert_eq!(cpu.registers.d, 0x0);
        assert_eq!(cpu.registers.e, 0xFF);
        assert_eq!(cpu.registers.h, 0x33);
        assert_eq!(cpu.registers.l, 0x55);
    }
>>>>>>> 55acfa51
}<|MERGE_RESOLUTION|>--- conflicted
+++ resolved
@@ -206,16 +206,14 @@
             Instruction::STC => flag_or_register_modify!(stc),
             Instruction::CMC => flag_or_register_modify!(cmc),
             Instruction::DAA => flag_or_register_modify!(daa),
-<<<<<<< HEAD
             Instruction::PUSH(op) => unconditional!(push, op),
-            Instruction::POP(op) => unconditional!(pop),
+            Instruction::POP(op) => unconditional!(pop, op),
             Instruction::EI => unconditional!(ei),
             Instruction::DI => unconditional!(di),
             Instruction::NOP => unconditional!(nop),
             Instruction::HLT => unconditional!(hlt),
             Instruction::IN(input) => unconditional!(input),
             Instruction::OUT(output) => unconditional!(output),
-=======
             Instruction::ADD(op) => alu_non_immediate!(add, op),
             Instruction::ADC(op) => alu_non_immediate!(adc, op),
             Instruction::SUB(op) => alu_non_immediate!(sub, op),
@@ -236,7 +234,6 @@
             Instruction::SHLD(addr) => flag_or_register_modify!(shld, addr),
             Instruction::LHLD(addr) => flag_or_register_modify!(lhld, addr),
             Instruction::XCHG => flag_or_register_modify!(xchg),
->>>>>>> 55acfa51
             _ => unimplemented!(
                 "execute instruction {:#x?} has not yet been implemented",
                 instruction
@@ -501,51 +498,128 @@
 
     // Push Data Onto Stack
     // TODO: Also need special case for PUSH PSW?
-    fn push(&self, addr: u16) {
-        self.memory[self.sp as usize -1] = addr as u8;
-        self.memory[self.sp as usize -2] = (addr >> 8) as u8; 
-        self.sp.wrapping_sub(2);
+    fn push(&self, reg: Operand) {
+        //self.memory[self.sp as usize -1] = addr as u8;
+        //self.memory[self.sp as usize -2] = (addr >> 8) as u8; 
+        //self.sp.wrapping_sub(2);
+        match reg {
+            Operand::B => {
+                let res = self.registers.get_bc();
+                self.memory[self.sp as usize -1] = res as u8;
+                self.memory[self.sp as usize -2] = (res >> 8) as u8;
+                self.sp = self.sp.wrapping_sub(2);
+            }
+            Operand::D => {
+                let res = self.registers.get_de();
+                self.memory[self.sp as usize -1] = res as u8;
+                self.memory[self.sp as usize -2] = (res >> 8) as u8;
+                self.sp = self.sp.wrapping_sub(2);
+            }
+            Operand::H => {
+                let res = self.registers.get_hl();
+                self.memory[self.sp as usize -1] = res as u8;
+                self.memory[self.sp as usize -2] = (res >> 8) as u8;
+                self.sp = self.sp.wrapping_sub(2);
+            }
+            Operand::PSW => {
+                //let res = self.registers.get_bc();
+                self.memory[self.sp as usize -1] = self.registers.a;
+                //self.memory[self.sp as usize -2] = (res >> 8) as u8;
+                self.sp = self.sp.wrapping_sub(2);
+            }
+        };
     }
 
     // Pop Data Off Stack
     // TODO: Also need special case for POP PSW? Needs to return a value.
-    fn pop(&self) -> u16 {
-<<<<<<< HEAD
-        let res = self.memory[self.sp as usize] as u16 | (self.memory[self.sp as usize + 1] << 8) as u16;
-        self.memory[self.sp as usize];
-        self.memory[self.sp as usize + 1];
-        self.sp.wrapping_add(2);
-        res
+    fn pop(&self, reg: Operand) -> u16 {
+        //let res = self.memory[self.sp as usize] as u16 | (self.memory[self.sp as usize + 1] << 8) as u16;
+        //self.memory[self.sp as usize];
+        //self.memory[self.sp as usize + 1];
+        //self.sp.wrapping_add(2);
+        //res
+        match reg {
+            Operand::B => {
+                //self.registers.set_bc()
+                self.registers.b = self.memory[self.sp as usize];
+                self.registers.c = self.memory[self.sp as usize + 1];
+                self.sp = self.sp.wrapping_add(2);
+                self.registers.get_bc()
+            }
+            Operand::D => {
+                self.registers.d = self.memory[self.sp as usize];
+                self.registers.e = self.memory[self.sp as usize + 1];
+                self.sp = self.sp.wrapping_add(2);
+                self.registers.get_de()
+            }
+            Operand::H => {
+                self.registers.h = self.memory[self.sp as usize];
+                self.registers.l = self.memory[self.sp as usize + 1];
+                self.sp = self.sp.wrapping_add(2);
+                self.registers.get_hl()
+            }
+            Operand::PSW => {
+                self.registers.a = self.memory[self.sp as usize];
+                let res = self.memory[self.sp as usize + 1];
+                //self.registers.c = self.memory[self.sp as usize + 1];
+                self.sp = self.sp.wrapping_add(2);
+            }
+        };
     }
 
     // Double Add
     // The 16-bit number in the specified register pair is added to the
     // 16-bit number held in the H and L registers using two's complement arithmetic.
     // The result replaces the contents of the H and L registers
-    // TODO:
+    // TODO: check flag?
     fn dad(&self, val: u16) {
         //let res: u16 = val + 
         let tmp = self.registers.get_hl(); 
         let res = tmp.wrapping_add(val);  
         self.condition_codes.set_carry(true); 
-        self.registers.h = (res >> 8) as u8;
-        self.registers.l =  res as u8;    
+        //self.registers.h = (res >> 8) as u8;
+        //self.registers.l =  res as u8;    
+        self.registers.set_hl(res);
     }
 
     // Decrement Register Pair
     // The 16-bit number held in the specified register pair is decremented by one
-    // TODO: doesn't store results properly?
-    fn dcx(&self, val: u16) {
-        let res: u16 = val.wrapping_sub(1);
-        val = res;
+    //TODO: need to be mut?
+    fn dcx(&self, reg: Operand) {
+        match reg {
+            Operand::B => {
+                self.registers.set_bc(self.registers.get_bc().wrapping_sub(1));           
+            }
+            Operand::D => {
+                self.registers.set_de(self.registers.get_de().wrapping_sub(1));
+            }
+            Operand::H => {
+                self.registers.set_hl(self.registers.get_hl().wrapping_sub(1));
+            }
+            Operand::SP => {
+                self.sp = self.sp.wrapping_sub(1);
+            }
+        };
     }
 
     // Increment Register Pair
     // The 16-bit number held in the specified register pair in incremented by one
-    // TODO: doesn't store results properly?
-    fn inx(&self, val: u16) {
-        let res: u16 = val.wrapping_add(1);
-        val = res;
+    // TODO: need to be mut?
+    fn inx(&self, reg: Operand) {
+        match reg {
+            Operand::B => {
+                self.registers.set_bc(self.registers.get_bc().wrapping_add(1));           
+            }
+            Operand::D => {
+                self.registers.set_de(self.registers.get_de().wrapping_add(1));
+            }
+            Operand::H => {
+                self.registers.set_hl(self.registers.get_hl().wrapping_add(1));
+            }
+            Operand::SP => {
+                self.sp = self.sp.wrapping_add(1);
+            }
+        };
     }
 
     // Halt instruction
@@ -595,10 +669,6 @@
     //fn sim(&self) {
     //  not used for Space Invaders
     //}
-=======
-        // TODO
-        0
-    }
 
     // The specified byte is logically ANDed bit by bit with the contents of
     // the accumulator. See and(&mut self, val).
@@ -1127,7 +1197,6 @@
         self.registers.set_hl(self.registers.get_de());
         self.registers.set_de(temp);
     }
->>>>>>> 55acfa51
 }
 
 #[cfg(test)]
@@ -1462,7 +1531,6 @@
     }
 
     #[test]
-<<<<<<< HEAD
     fn test_inx() {
         let mut cpu = Cpu::new();
         cpu.registers.d = 0x38;
@@ -1590,7 +1658,6 @@
     //fn test_sim() {
     //not used in Space Invaders
     //}
-=======
     fn test_add() {
         let mut cpu = Cpu::new();
         cpu.registers.a = 0x6C;
@@ -1799,5 +1866,4 @@
         assert_eq!(cpu.registers.h, 0x33);
         assert_eq!(cpu.registers.l, 0x55);
     }
->>>>>>> 55acfa51
 }