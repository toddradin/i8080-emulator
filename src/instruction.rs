--- conflicted
+++ resolved
@@ -15,12 +15,6 @@
 }
 
 // source: https://altairclone.com/downloads/manuals/8080%20Programmers%20Manual.pdf
-<<<<<<< HEAD
-// Operand::A16(Instruction::read_imm16(bytes))
-// EACH OPERATION ADDED HERE WILL NEED TO BE ADDED TO THE MATCH IN THE CORRESPONDING
-// fmt FUNCTION.
-=======
->>>>>>> e941f763
 pub enum Instruction {
     NOP,
     JMP(u16),
@@ -54,8 +48,6 @@
     SUB(Register),
     SBB(Register),
     XRA(Register),
-<<<<<<< HEAD
-=======
     ACI(u8),
     ADI(u8),
     ANI(u8),
@@ -102,7 +94,6 @@
     XCHG,
     XRI(u8),
     XTHL,
->>>>>>> e941f763
 }
 
 impl Instruction {
@@ -111,81 +102,32 @@
 
         let instruction = match opcode {
             0x00 | 0x10 | 0x20 | 0x30 | 0x08 | 0x18 | 0x28 | 0x38 => Instruction::NOP,
-<<<<<<< HEAD
-            0x01 => Instruction::LXI(Register::B, u16::from_le_bytes([bytes[1], bytes[2]])),
-=======
             0x01 => Instruction::LXI(Register::B, Instruction::read_imm16(bytes)),
->>>>>>> e941f763
             0x02 => Instruction::STAX(Register::B),
             0x03 => Instruction::INX(Register::B),
             0x04 => Instruction::INR(Register::B),
             0x05 => Instruction::DCR(Register::B),
-<<<<<<< HEAD
-            0x06 => Instruction::MVI(Register::B, bytes[1]),
-=======
             0x06 => Instruction::MVI(Register::B, Instruction::read_imm8(bytes)),
->>>>>>> e941f763
             0x07 => Instruction::RLC,
             0x09 => Instruction::DAD(Register::B),
             0x0a => Instruction::LDAX(Register::B),
             0x0b => Instruction::DCX(Register::B),
             0x0c => Instruction::INR(Register::C),
             0x0d => Instruction::DCR(Register::C),
-<<<<<<< HEAD
-            0x0e => Instruction::MVI(Register::C, bytes[1]),
-            0x0f => Instruction::RRC,
-            0x11 => Instruction::LXI(Register::D, u16::from_le_bytes([bytes[1], bytes[2]])),
-=======
             0x0e => Instruction::MVI(Register::C, Instruction::read_imm8(bytes)),
             0x0f => Instruction::RRC,
             0x11 => Instruction::LXI(Register::D, Instruction::read_imm16(bytes)),
->>>>>>> e941f763
             0x12 => Instruction::STAX(Register::D),
             0x13 => Instruction::INX(Register::D),
             0x14 => Instruction::INR(Register::D),
             0x15 => Instruction::DCR(Register::D),
-<<<<<<< HEAD
-            0x16 => Instruction::MVI(Register::D, bytes[1]),
-=======
             0x16 => Instruction::MVI(Register::D, Instruction::read_imm8(bytes)),
->>>>>>> e941f763
             0x17 => Instruction::RAL,
             0x19 => Instruction::DAD(Register::D),
             0x1a => Instruction::LDAX(Register::D),
             0x1b => Instruction::DCX(Register::D),
             0x1c => Instruction::INR(Register::E),
             0x1d => Instruction::DCR(Register::E),
-<<<<<<< HEAD
-            0x1e => Instruction::MVI(Register::E, bytes[1]),
-            0x1f => Instruction::RAR,
-            0x21 => Instruction::LXI(Register::H, u16::from_le_bytes([bytes[1], bytes[2]])),
-            0x22 => Instruction::SHLD(u16::from_le_bytes([bytes[1], bytes[2]])),
-            0x23 => Instruction::INX(Register::H),
-            0x24 => Instruction::INR(Register::H),
-            0x25 => Instruction::DCR(Register::H),
-            0x26 => Instruction::MVI(Register::H, bytes[1]),
-            0x27 => Instruction::DAA,
-            0x29 => Instruction::DAD(Register::H),
-            0x2a => Instruction::LHLD(u16::from_le_bytes([bytes[1], bytes[2]])),
-            0x2b => Instruction::DCX(Register::H),
-            0x2c => Instruction::INR(Register::L),
-            0x2d => Instruction::DCR(Register::L),
-            0x2e => Instruction::MVI(Register::L, bytes[1]),
-            0x2f => Instruction::CMA,
-            0x31 => Instruction::LXI(Register::SP, u16::from_le_bytes([bytes[1], bytes[2]])),
-            0x32 => Instruction::STA(u16::from_le_bytes([bytes[1], bytes[2]])),
-            0x33 => Instruction::INX(Register::SP),
-            0x34 => Instruction::INR(Register::M),
-            0x35 => Instruction::DCR(Register::M),
-            0x36 => Instruction::MVI(Register::M, bytes[1]),
-            0x37 => Instruction::STC,
-            0x39 => Instruction::DAD(Register::SP),
-            0x3a => Instruction::LDA(u16::from_le_bytes([bytes[1], bytes[2]])),
-            0x3b => Instruction::DCX(Register::SP),
-            0x3c => Instruction::INR(Register::A),
-            0x3d => Instruction::DCR(Register::A),
-            0x3e => Instruction::MVI(Register::A, bytes[1]),
-=======
             0x1e => Instruction::MVI(Register::E, Instruction::read_imm8(bytes)),
             0x1f => Instruction::RAR,
             0x21 => Instruction::LXI(Register::H, Instruction::read_imm16(bytes)),
@@ -215,7 +157,6 @@
             0x3c => Instruction::INR(Register::A),
             0x3d => Instruction::DCR(Register::A),
             0x3e => Instruction::MVI(Register::A, Instruction::read_imm8(bytes)),
->>>>>>> e941f763
             0x3f => Instruction::CMC,
             0x40 => Instruction::MOV(Register::B, Register::B),
             0x41 => Instruction::MOV(Register::B, Register::C),
@@ -329,18 +270,6 @@
             0xad => Instruction::XRA(Register::L),
             0xae => Instruction::XRA(Register::M),
             0xaf => Instruction::XRA(Register::A),
-<<<<<<< HEAD
-
-            0xc3 => Instruction::JMP(u16::from_le_bytes([bytes[1], bytes[2]])),
-            0xc5 => Instruction::PUSH(Register::B),
-            0xd5 => Instruction::PUSH(Register::D),
-            0xe5 => Instruction::PUSH(Register::H),
-            0xf5 => Instruction::PUSH(Register::PSW),
-            _ => unimplemented!(
-                "opcode instruction {:#x?} has not yet been implemented",
-                opcode
-            ),
-=======
             0xb0 => Instruction::ORA(Register::B),
             0xb1 => Instruction::ORA(Register::C),
             0xb2 => Instruction::ORA(Register::D),
@@ -419,7 +348,6 @@
             0xfc => Instruction::CM(Instruction::read_imm16(bytes)),
             0xfe => Instruction::CPI(Instruction::read_imm8(bytes)),
             0xff => Instruction::RST(7),
->>>>>>> e941f763
         };
 
         Ok(instruction)
@@ -459,77 +387,6 @@
             Instruction::SUB(_) => 1,
             Instruction::SBB(_) => 1,
             Instruction::XRA(_) => 1,
-<<<<<<< HEAD
-        }
-    }
-
-    pub fn cycles(&self) -> u8 {
-        match *self {
-            Instruction::NOP => 4,
-            Instruction::JMP(_) => 10,
-            Instruction::PUSH(_) => 11,
-            Instruction::MVI(target, _) => match target {
-                Register::M => 10,
-                _ => 7,
-            },
-            Instruction::STA(_) => 13,
-            Instruction::LXI(_, _) => 10,
-            Instruction::STAX(_) => 7,
-            Instruction::INX(_) => 5,
-            Instruction::INR(target) => match target {
-                Register::M => 10,
-                _ => 5,
-            },
-            Instruction::DCR(target) => match target {
-                Register::M => 10,
-                _ => 5,
-            },
-            Instruction::RLC => 4,
-            Instruction::DAD(_) => 10,
-            Instruction::LDAX(_) => 7,
-            Instruction::DCX(_) => 5,
-            Instruction::RRC => 4,
-            Instruction::RAL => 4,
-            Instruction::RAR => 4,
-            Instruction::SHLD(_) => 16,
-            Instruction::DAA => 4,
-            Instruction::LHLD(_) => 16,
-            Instruction::CMA => 4,
-            Instruction::STC => 4,
-            Instruction::LDA(_) => 13,
-            Instruction::CMC => 4,
-            Instruction::MOV(target, source) => match (target, source) {
-                (Register::M, _) => 7,
-                (_, Register::M) => 7,
-                _ => 5,
-            },
-            Instruction::HLT => 7,
-            Instruction::ADD(target) => match target {
-                Register::M => 7,
-                _ => 4,
-            },
-            Instruction::ANA(target) => match target {
-                Register::M => 7,
-                _ => 4,
-            },
-            Instruction::ADC(target) => match target {
-                Register::M => 7,
-                _ => 4,
-            },
-            Instruction::SUB(target) => match target {
-                Register::M => 7,
-                _ => 4,
-            },
-            Instruction::SBB(target) => match target {
-                Register::M => 7,
-                _ => 4,
-            },
-            Instruction::XRA(target) => match target {
-                Register::M => 7,
-                _ => 4,
-            },
-        }
-=======
             Instruction::ORA(_) => 1,
             Instruction::CMP(_) => 1,
             Instruction::RNZ => 1,
@@ -737,7 +594,6 @@
 
     fn read_imm16(bytes: &[u8]) -> u16 {
         u16::from_le_bytes([bytes[1], bytes[2]])
->>>>>>> e941f763
     }
 }
 
@@ -782,8 +638,6 @@
             Instruction::SUB(val) => write!(f, "SUB\t{:#x?}", val),
             Instruction::SBB(val) => write!(f, "SBB\t{:#x?}", val),
             Instruction::XRA(val) => write!(f, "XRA\t{:#x?}", val),
-<<<<<<< HEAD
-=======
             Instruction::ACI(val) => write!(f, "ACI\t{:#x?}", val),
             Instruction::ADI(val) => write!(f, "ADI\t{:#x?}", val),
             Instruction::ANI(val) => write!(f, "ANI\t{:#x?}", val),
@@ -830,7 +684,6 @@
             Instruction::XCHG => write!(f, "XCHG"),
             Instruction::XRI(val) => write!(f, "XRI\t{:#x?}", val),
             Instruction::XTHL => write!(f, "XTHL"),
->>>>>>> e941f763
         }
     }
 }
