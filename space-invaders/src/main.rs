--- conflicted
+++ resolved
@@ -83,10 +83,6 @@
             cpu.interrupt(next_interrupt);
             next_interrupt = if next_interrupt == 0x08 { 0x10 } else { 0x08 };
         }
-<<<<<<< HEAD
-
-=======
->>>>>>> 3eee7a04
         display.draw_display_whole(cpu);
     }
 
